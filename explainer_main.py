
import sklearn.metrics as metrics
from tensorboardX import SummaryWriter


import argparse
import os
import pickle
import shutil

import utils.io_utils as io_utils
import utils.parser_utils as parser_utils
import models
from explainer import  explain


def arg_parse():
    parser = argparse.ArgumentParser(description='GraphPool arguments.')
    io_parser = parser.add_mutually_exclusive_group(required=False)
    io_parser.add_argument('--dataset', dest='dataset',
            help='Input dataset.')
    benchmark_parser = io_parser.add_argument_group()
    benchmark_parser.add_argument('--bmname', dest='bmname',
            help='Name of the benchmark dataset')
    io_parser.add_argument('--pkl', dest='pkl_fname',
            help='Name of the pkl data file')

    parser_utils.parse_optimizer(parser)

    parser.add_argument('--logdir', dest='logdir',
            help='Tensorboard log directory')
    parser.add_argument('--ckptdir', dest='ckptdir',
            help='Model checkpoint directory')
    parser.add_argument('--cuda', dest='cuda',
            help='CUDA.')
    parser.add_argument('--gpu', dest='gpu', action='store_const',
            const=True, default=False,
            help='whether to use GPU.')
    parser.add_argument('--epochs', dest='num_epochs', type=int,
            help='Number of epochs to train.')
    parser.add_argument('--hidden-dim', dest='hidden_dim', type=int,
            help='Hidden dimension')
    parser.add_argument('--output-dim', dest='output_dim', type=int,
            help='Output dimension')
    parser.add_argument('--num-gc-layers', dest='num_gc_layers', type=int,
            help='Number of graph convolution layers before each pooling')
    parser.add_argument('--bn', dest='bn', action='store_const',
            const=True, default=False,
            help='Whether batch normalization is used')
    parser.add_argument('--dropout', dest='dropout', type=float,
            help='Dropout rate.')
    parser.add_argument('--nobias', dest='bias', action='store_const',
            const=False, default=True,
            help='Whether to add bias. Default to True.')
    parser.add_argument('--no-writer', dest='writer', action='store_const',
            const=False, default=True,
            help='Whether to add bias. Default to True.')
    # Explainer
    parser.add_argument('--mask-act', dest='mask_act', type=str,
            help='sigmoid, ReLU.')
    parser.add_argument('--mask-bias', dest='mask_bias', action='store_const',
            const=True, default=False,
            help='Whether to add bias. Default to True.')
    parser.add_argument('--explain-node', dest='explain_node', type=int,
            help='Node to explain.')
    parser.add_argument('--graph-idx', dest='graph_idx', type=int,
            help='Graph to explain.')
    parser.add_argument('--graph-mode', dest='graph_mode', action='store_const',
            const=True, default=False,
            help='whether to run Explainer on Graph Classification task.')
    parser.add_argument('--multigraph-class', dest='multigraph_class', type=int,
            help='whether to run Explainer on multiple Graphs from the Classification task for examples in the same class.')
    parser.add_argument('--multinode-class', dest='multinode_class', type=int,
            help='whether to run Explainer on multiple nodes from the Classification task for examples in the same class.')
    parser.add_argument('--align-steps', dest='align_steps', type=int,
            help='Number of iterations to find P, the alignment matrix.')

    parser.add_argument('--method', dest='method', type=str,
            help='Method. Possible values: base, att')
    parser.add_argument('--name-suffix', dest='name_suffix',
            help='suffix added to the output filename')

    parser.set_defaults(logdir='log',
                        ckptdir='ckpt',
                        dataset='syn1',
                        opt='adam',   # opt_parser
                        opt_scheduler='none',
                        cuda='0',
                        lr=0.1,
                        clip=2.0,
                        batch_size=20,
                        num_epochs=1000,
                        hidden_dim=20,
                        output_dim=20,
                        num_gc_layers=3,
                        dropout=0.0,
                        method='base',
                        name_suffix='',
                        align_steps=1000,
                        explain_node=None,
                        graph_idx=-1,
                        mask_act='sigmoid',
                        multigraph_class=-1,
                        multinode_class=-1
                       )
    return parser.parse_args()

def main():
    prog_args = arg_parse()

    if prog_args.gpu:
        os.environ['CUDA_VISIBLE_DEVICES'] = prog_args.cuda
        print('CUDA', prog_args.cuda)
    else:
        print('Using CPU')

    if prog_args.writer:
        path = os.path.join(prog_args.logdir, io_utils.gen_explainer_prefix(prog_args))
        #if os.path.isdir(path):
        #    print('Remove existing log dir: ', path)
        #    shutil.rmtree(path)
        writer = SummaryWriter(path)
    else:
        writer = None

    ckpt = io_utils.load_ckpt(prog_args)
    cg_dict = ckpt['cg']
    input_dim = cg_dict['feat'].shape[2]
    num_classes = cg_dict['pred'].shape[2]
    print('input dim: ', input_dim, '; num classes: ', num_classes)

    graph_mode = prog_args.graph_mode or prog_args.multigraph_class >= 0 or prog_args.graph_idx >= 0 

    # build model
    if prog_args.method == 'attn':
        print('Method: attn')
    else:
        print('Method: base')
        if graph_mode:
          model = models.GcnEncoderGraph(input_dim, prog_args.hidden_dim, prog_args.output_dim, num_classes,
                                       prog_args.num_gc_layers, bn=prog_args.bn, args=prog_args)
        else:
          model = models.GcnEncoderNode(input_dim, prog_args.hidden_dim, prog_args.output_dim, num_classes,
                                       prog_args.num_gc_layers, bn=prog_args.bn, args=prog_args)
        if prog_args.gpu:
            model = model.cuda()
        model.load_state_dict(ckpt['model_state'])

        explainer = explain.Explainer(model, cg_dict['adj'], cg_dict['feat'],
                                      cg_dict['label'], cg_dict['pred'], cg_dict['train_idx'],
                                      prog_args, writer=writer, print_training=True, graph_mode=graph_mode, 
                                      graph_idx=prog_args.graph_idx)
        train_idx = cg_dict['train_idx']
        if prog_args.explain_node is not None:
            explainer.explain(prog_args.explain_node, unconstrained=False)
        elif graph_mode:
            if prog_args.multigraph_class >= 0:
                print(cg_dict['label'])
                # only run for graphs with label specified by multigraph_class
                labels = cg_dict['label'].numpy()
                graph_indices = []
                for i, l in enumerate(labels):
                    if l == prog_args.multigraph_class:
                        graph_indices.append(i)
                    if len(graph_indices) > 3:
                        break
                print('Graph indices for label ', prog_args.multigraph_class, ' : ', graph_indices)
                explainer.explain_graphs(graph_indices=graph_indices)
                    
            elif prog_args.graph_idx == -1:
                # just run for a customized set of indices
                explainer.explain_graphs(graph_indices=[1,2,3,4])
            else:
                explainer.explain(node_idx=0, graph_idx=prog_args.graph_idx, graph_mode=True, unconstrained=False)
                io_utils.plot_cmap_tb(writer, 'tab20', 20, 'tab20_cmap')
        else:
<<<<<<< HEAD
            # explain a set of nodes
            # masked_adj = explainer.explain_nodes([370,390], prog_args)
            # masked_adj = explainer.explain_nodes_gnn_cluster([370,390], prog_args)
            # masked_adj = explainer.explain_nodes_gnn_cluster(range(400, 700, 5), prog_args)
            masked_adj = explainer.explain_nodes_gnn_stats(range(511, 811, 6), prog_args)
            #pickle.dump(masked_adj, open('out/masked_adjs.pkl', 'wb'))
=======
            if prog_args.multinode_class >= 0:
                print(cg_dict['label'])
                # only run for nodes with label specified by multinode_class
                labels = cg_dict['label'][0]  # already numpy matrix

                node_indices = []
                for i, l in enumerate(labels):
                    if len(node_indices) > 4:
                        break
                    if l == prog_args.multinode_class:
                        node_indices.append(i)
                print('Node indices for label ', prog_args.multinode_class, ' : ', node_indices)
                explainer.explain_nodes(node_indices, prog_args)
                
            else:
                # explain a set of nodes
                # masked_adj = explainer.explain_nodes([370,390], prog_args)
                # masked_adj = explainer.explain_nodes_gnn_cluster([370,390], prog_args)
                # masked_adj = explainer.explain_nodes_gnn_cluster(range(400, 700, 5), prog_args)
                masked_adj = explainer.explain_nodes_gnn_stats(range(400, 700, 5), prog_args)
                #pickle.dump(masked_adj, open('out/masked_adjs.pkl', 'wb'))
>>>>>>> 1b47471d


        
if __name__ == "__main__":
    main()
<|MERGE_RESOLUTION|>--- conflicted
+++ resolved
@@ -129,7 +129,7 @@
     num_classes = cg_dict['pred'].shape[2]
     print('input dim: ', input_dim, '; num classes: ', num_classes)
 
-    graph_mode = prog_args.graph_mode or prog_args.multigraph_class >= 0 or prog_args.graph_idx >= 0 
+    graph_mode = prog_args.graph_mode or prog_args.multigraph_class >= 0 or prog_args.graph_idx >= 0
 
     # build model
     if prog_args.method == 'attn':
@@ -174,14 +174,6 @@
                 explainer.explain(node_idx=0, graph_idx=prog_args.graph_idx, graph_mode=True, unconstrained=False)
                 io_utils.plot_cmap_tb(writer, 'tab20', 20, 'tab20_cmap')
         else:
-<<<<<<< HEAD
-            # explain a set of nodes
-            # masked_adj = explainer.explain_nodes([370,390], prog_args)
-            # masked_adj = explainer.explain_nodes_gnn_cluster([370,390], prog_args)
-            # masked_adj = explainer.explain_nodes_gnn_cluster(range(400, 700, 5), prog_args)
-            masked_adj = explainer.explain_nodes_gnn_stats(range(511, 811, 6), prog_args)
-            #pickle.dump(masked_adj, open('out/masked_adjs.pkl', 'wb'))
-=======
             if prog_args.multinode_class >= 0:
                 print(cg_dict['label'])
                 # only run for nodes with label specified by multinode_class
@@ -195,7 +187,7 @@
                         node_indices.append(i)
                 print('Node indices for label ', prog_args.multinode_class, ' : ', node_indices)
                 explainer.explain_nodes(node_indices, prog_args)
-                
+
             else:
                 # explain a set of nodes
                 # masked_adj = explainer.explain_nodes([370,390], prog_args)
@@ -203,7 +195,12 @@
                 # masked_adj = explainer.explain_nodes_gnn_cluster(range(400, 700, 5), prog_args)
                 masked_adj = explainer.explain_nodes_gnn_stats(range(400, 700, 5), prog_args)
                 #pickle.dump(masked_adj, open('out/masked_adjs.pkl', 'wb'))
->>>>>>> 1b47471d
+            # explain a set of nodes
+            # masked_adj = explainer.explain_nodes([370,390], prog_args)
+            # masked_adj = explainer.explain_nodes_gnn_cluster([370,390], prog_args)
+            # masked_adj = explainer.explain_nodes_gnn_cluster(range(400, 700, 5), prog_args)
+            # masked_adj = explainer.explain_nodes_gnn_stats(range(511, 811, 6), prog_args)
+            #pickle.dump(masked_adj, open('out/masked_adjs.pkl', 'wb'))
 
 
         
