--- conflicted
+++ resolved
@@ -59,6 +59,8 @@
     parser.add_argument('--mask-bias', dest='mask_bias', action='store_const',
             const=True, default=False,
             help='Whether to add bias. Default to True.')
+    parser.add_argument('--explain-node', dest='explain_node', type=int,
+            help='Node to explain.')
 
     parser.add_argument('--method', dest='method',
             help='Method. Possible values: base, ')
@@ -120,11 +122,10 @@
         model.load_state_dict(ckpt['model_state'])
 
         explainer = explain.Explainer(model, cg_dict['adj'], cg_dict['feat'],
-<<<<<<< HEAD
                                       cg_dict['label'], cg_dict['pred'], cg_dict['train_idx'],
                                       prog_args, writer=writer, print_training=True)
         train_idx = cg_dict['train_idx']
-        explainer.explain(500, unconstrained=False)
+        explainer.explain(prog_args.explain_node, unconstrained=False)
 
         # explain a set of nodes
         #masked_adj = explainer.explain_nodes([i for i in range(300, 700, 5)])
@@ -133,10 +134,5 @@
         #print(masked_adj[3])
 
         
-=======
-                                      cg_dict['label'], cg_dict['pred'], cg_dict['train_idx'], prog_args, writer=writer)
-        explainer.explain(42, unconstrained=False)
->>>>>>> 07cb250a
-
 if __name__ == "__main__":
     main()
