from matplotlib import pyplot as plt
import matplotlib.colors as colors
from matplotlib.backends.backend_agg import FigureCanvasAgg as FigureCanvas
from matplotlib.figure import Figure
import os
import networkx as nx
import numpy as np
from tensorboardX import SummaryWriter
import utils.io_utils as io_utils

from utils import synthetic_structsim
from utils import featgen

plt.switch_backend('agg')

def perturb_new(graph_list, p):
    ''' Perturb the list of graphs by adding/removing edges.
    Args:
        p_add: probability of adding edges. If None, estimate it according to graph density,
            such that the expected number of added edges is equal to that of deleted edges.
        p_del: probability of removing edges
    Returns:
        A list of graphs that are perturbed from the original graphs
    '''
    perturbed_graph_list = []
    for G_original in graph_list:
        G = G_original.copy()
        #edge_remove_count = 0
        #for (u, v) in list(G.edges()):
        #    if np.random.rand()<p:
        #        G.remove_edge(u, v)
        #        edge_remove_count += 1
        edge_remove_count = int(G.number_of_edges() * p)
        # randomly add the edges back
        for i in range(edge_remove_count):
            while True:
                u = np.random.randint(0, G.number_of_nodes())
                v = np.random.randint(0, G.number_of_nodes())
                if (not G.has_edge(u,v)) and (u!=v):
                    break
            G.add_edge(u, v)
        perturbed_graph_list.append(G)
    return perturbed_graph_list

   
def join_graph(G1, G2, n_pert_edges):
    F = nx.compose(G1,G2)  
    n_edges = 0
    while n_edges < n_pert_edges:
        node_1 = np.random.choice(G1.nodes())
        node_2 = np.random.choice(G2.nodes())
        F.add_edge(node_1, node_2)
        n_edges += 1
    return F 

#####
#
# Generate input graph
#
#####
def gen_syn1(nb_shapes = 80, width_basis = 300, feature_generator=None, m=5):
    basis_type = 'ba'
    list_shapes = [['house']] * nb_shapes

    fig = plt.figure(figsize=(8,6), dpi=300)

    G, role_id, plugins = synthetic_structsim.build_graph(width_basis, basis_type, list_shapes,
            start=0, m=5)
    G = perturb_new([G], 0.01)[0]

    if feature_generator is None:
        feature_generator = featgen.ConstFeatureGen(1)
    feature_generator.gen_node_features(G)

    name = basis_type + '_' + str(width_basis) + '_' + str(nb_shapes)
    return G, role_id, name


def gen_syn2(nb_shapes = 100, width_basis = 350):
    basis_type = 'ba'

    random_mu = [0.0] * 8
    random_sigma = [1.0] * 8
    # Create two grids
    #mu_1, sigma_1 = np.array([0.05 * i for i in range(10)]), np.array([0.5] * 10)
    #mu_2, sigma_2 = np.array([1 - 0.05 * i for i in range(10)]), np.array([0.5] * 10)
    mu_1, sigma_1 = np.array([-1.0]*2 + random_mu), np.array([0.5]*2 + random_sigma)
    mu_2, sigma_2 = np.array([1.0]*2 + random_mu), np.array([0.5]*2 + random_sigma)
    feat_gen_G1 = featgen.GaussianFeatureGen(mu=mu_1, sigma=sigma_1)
    feat_gen_G2 = featgen.GaussianFeatureGen(mu=mu_2, sigma=sigma_2)
    G1, role_id1, name = gen_syn1(feature_generator=feat_gen_G1, m=4)
    G2, role_id2, name = gen_syn1(feature_generator=feat_gen_G2, m=4)
    G1_size = G1.number_of_nodes()
    num_roles = max(role_id1) + 1
    role_id2 = [r + num_roles for r in role_id2]
    label = role_id1 + role_id2
    
    #G1 = nx.grid_graph(dim=[N,N])
    #G2 = nx.grid_graph(dim=[N,N])
    # Edit node ids to avoid collisions on join
    g1_map = {n:i for i,n in enumerate(G1.nodes())}
    G1 = nx.relabel_nodes(G1, g1_map)
    g2_map = {n:i+G1_size for i,n in enumerate(G2.nodes())}
    G2 = nx.relabel_nodes(G2, g2_map)

    # Create node features
    #com_choices_1 = [0,1]
    #feat_gen_G1 = featgen.GridFeatureGen(mu=mu_1, sigma=sigma_1, com_choices=com_choices_1)
    #communities_G1 = feat_gen_G1.gen_node_features(G1) 

    #com_choices_2 = [2,3]
    #feat_gen_G2 = featgen.GridFeatureGen(mu=mu_2, sigma=sigma_2, com_choices=com_choices_2)
    #communities_G2 = feat_gen_G2.gen_node_features(G2) 

    # Join
    #n_pert_edges = int(np.log(N)) + 1; 
    n_pert_edges = width_basis
    G = join_graph(G1, G2, n_pert_edges)
   
    #communities = {**communities_G1, **communities_G2}
    #communities = list(communities.values())
    #print(label)
    #name = basis_type + '_N_' + str(N) + '_classes_' + str(n_classes) + '_pert_' + str(n_pert_edges)
    name = basis_type + '_' + str(width_basis) + '_' + str(nb_shapes) + '_2comm'

    return G, label, name

def gen_syn3(nb_shapes = 80, width_basis = 300, feature_generator=None, m=5):
    basis_type = 'ba'
    list_shapes = [['cycle', 5]] * nb_shapes

    fig = plt.figure(figsize=(8,6), dpi=300)

    G, role_id, plugins = synthetic_structsim.build_graph(width_basis, basis_type, list_shapes,
            start=0, m=5)
    G = perturb_new([G], 0.01)[0]

    if feature_generator is None:
        feature_generator = featgen.ConstFeatureGen(1)
    feature_generator.gen_node_features(G)

    name = basis_type + '_' + str(width_basis) + '_' + str(nb_shapes)
    return G, role_id, name


def gen_syn4(nb_shapes = 60, width_basis = 8, feature_generator=None, m=4):
    basis_type = 'tree'
    list_shapes = [['cycle', 6]] * nb_shapes

    fig = plt.figure(figsize=(8,6), dpi=300)

    G, role_id, plugins = synthetic_structsim.build_graph(width_basis, basis_type, list_shapes,
            start=0)
    G = perturb_new([G], 0.01)[0]

    if feature_generator is None:
        feature_generator = featgen.ConstFeatureGen(1)
    feature_generator.gen_node_features(G)

    name = basis_type + '_' + str(width_basis) + '_' + str(nb_shapes)

    path = os.path.join('log/syn4_base_h20_o20')
    writer = SummaryWriter(path)
    io_utils.log_graph(writer, G, 'graph/full')

    return G, role_id, name

<<<<<<< HEAD
# G, role_id, name = gen_syn4()
# import pdb
# pdb.set_trace()
=======
def gen_syn5(nb_shapes = 80, width_basis = 8, feature_generator=None, m=3):
    basis_type='tree'
    list_shapes = [['grid', m]] * nb_shapes
    fig = plt.figure(figsize=(8,6), dpi=300)

    G, role_id, plugins = synthetic_structsim.build_graph(width_basis, basis_type, list_shapes,
            start=0)
    G = perturb_new([G], 0.1)[0]

    if feature_generator is None:
        feature_generator = featgen.ConstFeatureGen(1)
    feature_generator.gen_node_features(G)

    name = basis_type + '_' + str(width_basis) + '_' + str(nb_shapes)

    path = os.path.join('log/syn5_base_h20_o20')
    writer = SummaryWriter(path)
    #io_utils.log_graph(writer, G, 'graph/full')

    return G, role_id, name


>>>>>>> 1b47471d

def preprocess_input_graph(G, labels, normalize_adj=False):
    adj = np.array(nx.to_numpy_matrix(G))
    if normalize_adj:
        sqrt_deg = np.diag(1.0 / np.sqrt(np.sum(adj, axis=0, dtype=float).squeeze()))
        adj = np.matmul(np.matmul(sqrt_deg, adj), sqrt_deg)

    feat_dim = G.node[0]['feat'].shape[0]
    f = np.zeros((G.number_of_nodes(), feat_dim), dtype=float)
    for i, u in enumerate(G.nodes()):
        f[i, :] = G.node[u]['feat']

    # add batch dim
    adj = np.expand_dims(adj, axis=0)
    f = np.expand_dims(f, axis=0)
    labels = np.expand_dims(labels, axis=0)
    return {'adj': adj, 'feat': f, 'labels': labels}

if __name__ == "__main__":
    #G, labels, name = gen_syn1(feature_generator=featgen.ConstFeatureGen(np.ones(5, dtype=float)))
    G, labels, name = gen_syn2()

    fig = plt.figure(figsize=(8,6), dpi=300)
    labels_dict = {i:labels[i] for i in range(G.number_of_nodes()) if not labels[i]==0}
    nx.draw(G, pos=nx.kamada_kawai_layout(G), node_size=50, node_color='#336699',
            labels=labels_dict, font_size=8,
            edge_color='grey', width=0.5, alpha=0.7)
    fig.canvas.draw()

    plt.savefig('syn/graph_' + name)
    plt.close()

<|MERGE_RESOLUTION|>--- conflicted
+++ resolved
@@ -165,11 +165,6 @@
 
     return G, role_id, name
 
-<<<<<<< HEAD
-# G, role_id, name = gen_syn4()
-# import pdb
-# pdb.set_trace()
-=======
 def gen_syn5(nb_shapes = 80, width_basis = 8, feature_generator=None, m=3):
     basis_type='tree'
     list_shapes = [['grid', m]] * nb_shapes
@@ -192,7 +187,6 @@
     return G, role_id, name
 
 
->>>>>>> 1b47471d
 
 def preprocess_input_graph(G, labels, normalize_adj=False):
     adj = np.array(nx.to_numpy_matrix(G))
@@ -224,4 +218,3 @@
 
     plt.savefig('syn/graph_' + name)
     plt.close()
-
