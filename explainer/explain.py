--- conflicted
+++ resolved
@@ -1,981 +1,946 @@
-import math
-import time
-
-import matplotlib
-import matplotlib.colors as colors
-import matplotlib.pyplot as plt
-from matplotlib.backends.backend_agg import FigureCanvasAgg as FigureCanvas
-from matplotlib.figure import Figure
-import networkx as nx
-import numpy as np
-import pandas as pd
-import sklearn.metrics as metrics
-import seaborn as sns
-import tensorboardX.utils
-import torch
-from torch.autograd import Variable
-import torch.nn as nn
-
-import utils.io_utils as io_utils
-import utils.train_utils as train_utils
-from sklearn.cluster import DBSCAN
-from sklearn.metrics import roc_auc_score
-import pdb
-from sklearn.metrics import recall_score
-from sklearn.metrics import precision_score
-from sklearn.metrics import roc_auc_score
-from sklearn.metrics import precision_recall_curve
-
-
-
-# import models_gcn.GCN as GCN
-from models_gcn import GCN
-
-use_cuda = torch.cuda.is_available()
-FloatTensor = torch.cuda.FloatTensor if use_cuda else torch.FloatTensor
-LongTensor = torch.cuda.LongTensor if use_cuda else torch.LongTensor
-Tensor = FloatTensor
-
-
-def tv_norm(input, tv_beta):
-    img = input[0, 0, :]
-    row_grad = torch.mean(torch.abs((img[:-1, :] - img[1:, :])).pow(tv_beta))
-    col_grad = torch.mean(torch.abs((img[:, :-1] - img[:, 1:])).pow(tv_beta))
-    return row_grad + col_grad
-
-
-def preprocess_cg(cg):
-    if use_cuda:
-        preprocessed_cg_tensor = torch.from_numpy(cg).cuda()
-    else:
-        preprocessed_cg_tensor = torch.from_numpy(cg)
-
-    preprocessed_cg_tensor.unsqueeze_(0)
-    return Variable(preprocessed_cg_tensor, requires_grad=False)
-
-
-def numpy_to_torch(img, requires_grad=True):
-    if len(img.shape) < 3:
-        output = np.float32([img])
-    else:
-        output = np.transpose(img, (2, 0, 1))
-
-    output = torch.from_numpy(output)
-    if use_cuda:
-        output = output.cuda()
-
-    output.unsqueeze_(0)
-    v = Variable(output, requires_grad=requires_grad)
-    return v
-
-class Explainer:
-    def __init__(self, model, adj, feat, label, pred, train_idx, args, writer=None,
-            print_training=True, graph_mode=False, graph_idx=False):
-        self.model = model
-        self.model.eval()
-        self.adj = adj
-        self.feat = feat
-        self.label = label
-        self.pred = pred
-        self.train_idx = train_idx
-        self.n_hops = args.num_gc_layers
-        self.graph_mode = graph_mode
-        self.graph_idx = graph_idx
-        self.neighborhoods = None if self.graph_mode else  self._neighborhoods()
-        self.args = args
-        self.writer = writer
-        self.print_training = print_training
-        self.representer()
-
-    def _neighborhoods(self):
-        hop_adj = power_adj = self.adj
-        for i in range(self.n_hops-1):
-            power_adj = np.matmul(power_adj, self.adj)
-            hop_adj = hop_adj + power_adj
-            hop_adj = (hop_adj > 0).astype(int)
-        return hop_adj
-
-    def representer(self):
-        self.model.train()
-        self.model.zero_grad()
-        adj = torch.tensor(self.adj, dtype=torch.float)
-        print(adj.size())
-        x = torch.tensor(self.feat, requires_grad=True, dtype=torch.float)
-        label = torch.tensor(self.label, dtype=torch.long)
-        if self.args.gpu:
-            adj, x, label = adj.cuda(), x.cuda(), label.cuda()
-
-        preds,_ = self.model(x, adj)
-        preds.retain_grad()
-        self.embedding = self.model.embedding_tensor
-        loss = self.model.loss(preds, label)
-        loss.backward()
-        self.preds_grad = preds.grad
-        pred_idx = np.expand_dims(np.argmax(self.pred, axis=2), axis=2)
-        pred_idx = torch.LongTensor(pred_idx)
-        if self.args.gpu:
-            pred_idx = pred_idx.cuda()
-        #self.alpha = -self.preds_grad.gather(dim=2,
-        #        index=pred_idx).squeeze(dim=2)
-        self.alpha = self.preds_grad
-
-    def extract_neighborhood(self, node_idx, graph_idx=0):
-        neighbors_adj_row = self.neighborhoods[graph_idx][node_idx, :]
-        # index of the query node in the new adj
-        node_idx_new = sum(neighbors_adj_row[:node_idx])
-        neighbors = np.nonzero(neighbors_adj_row)[0]
-        sub_adj = self.adj[graph_idx][neighbors][:, neighbors]
-        sub_feat = self.feat[graph_idx, neighbors]
-        sub_label = self.label[graph_idx][neighbors]
-        return node_idx_new, sub_adj, sub_feat, sub_label, neighbors
-
-    def explain(self, node_idx, graph_idx=0, graph_mode=False, unconstrained=False, model='exp'):
-        '''Explain a single node prediction
-        '''
-        # index of the query node in the new adj
-        if graph_mode:
-          node_idx_new = node_idx
-          sub_adj = self.adj[graph_idx]
-          sub_feat = self.feat[graph_idx,:]
-          sub_label = self.label[graph_idx]
-          neighbors = np.asarray(range(self.adj.shape[0]))
-        else:
-          print('node label: ', self.label[graph_idx][node_idx])
-          node_idx_new, sub_adj, sub_feat, sub_label, neighbors = self.extract_neighborhood(node_idx, graph_idx)
-          print('neigh graph idx: ', node_idx, node_idx_new)
-          sub_label = np.expand_dims(sub_label, axis=0)
-        sub_adj = np.expand_dims(sub_adj, axis=0)
-        sub_feat = np.expand_dims(sub_feat, axis=0)
-
-        adj = torch.tensor(sub_adj, dtype=torch.float)
-        x = torch.tensor(sub_feat, requires_grad=True, dtype=torch.float)
-        label = torch.tensor(sub_label, dtype=torch.long)
-        #print('loaded pred: ', self.pred[graph_idx][node_idx])
-        if self.graph_mode:
-          pred_label = np.argmax(self.pred[0][graph_idx], axis=0)
-          print('pred label: ', pred_label)
-        else:
-          pred_label = np.argmax(self.pred[graph_idx][neighbors], axis=1)
-          print('pred label: ', pred_label[node_idx_new])
-
-        #f_test = self.embedding[graph_idx, node_idx, :]
-        #f_idx = self.embedding[graph_idx, self.train_idx, :]
-        #alpha = self.alpha[graph_idx, self.train_idx, pred_label[node_idx_new]]
-        #sim_val = f_idx @ f_test
-        #rep_val = sim_val * alpha
-        #if self.writer is not None:
-        #    self.log_representer(rep_val, sim_val, alpha)
-
-        explainer = ExplainModule(adj, x, self.model, label, self.args, writer=self.writer, graph_idx=self.graph_idx, graph_mode=self.graph_mode)
-        if self.args.gpu:
-            explainer = explainer.cuda()
-
-        self.model.eval()
-
-
-        if model=='grad':
-            explainer.zero_grad()
-            # pdb.set_trace()
-            adj_grad = torch.abs(explainer.adj_feat_grad(node_idx_new, pred_label[node_idx_new])[0])[graph_idx]
-            masked_adj = (adj_grad + adj_grad.t())
-            masked_adj = nn.functional.sigmoid(masked_adj)
-<<<<<<< HEAD
-            masked_adj = masked_adj.cpu().detach().numpy()
-=======
-            masked_adj = masked_adj.cpu().detach().numpy()*sub_adj.squeeze()
->>>>>>> 98b46109
-
-        else:
-            explainer.train()
-            begin_time = time.time()
-            for epoch in range(self.args.num_epochs):
-                explainer.zero_grad()
-                explainer.optimizer.zero_grad()
-                ypred,adj_att = explainer(node_idx_new, unconstrained=unconstrained)
-                loss = explainer.loss(ypred, pred_label, node_idx_new, epoch)
-                loss.backward()
-
-                explainer.optimizer.step()
-                if explainer.scheduler is not None:
-                    explainer.scheduler.step()
-
-                mask_density = explainer.mask_density()
-                if self.print_training:
-                    print('epoch: ', epoch, '; loss: ', loss.item(),
-                          '; mask density: ', mask_density.item(),
-                          '; pred: ', ypred)
-
-                single_subgraph_label = sub_label.squeeze()
-<<<<<<< HEAD
-                if self.writer is not None:
-                    self.writer.add_scalar('mask/density', mask_density, epoch)
-                    self.writer.add_scalar('optimization/lr', explainer.optimizer.param_groups[0]['lr'], epoch)
-                    if epoch % 50 == 0:
-                        explainer.log_mask(epoch)
-                        explainer.log_masked_adj(node_idx_new, epoch, label=single_subgraph_label)
-                        explainer.log_adj_grad(node_idx_new, pred_label, epoch,
-                                label=single_subgraph_label)
-=======
-                # if self.writer is not None:
-                #     self.writer.add_scalar('mask/density', mask_density, epoch)
-                #     self.writer.add_scalar('optimization/lr', explainer.optimizer.param_groups[0]['lr'], epoch)
-                #     if epoch % 100 == 0:
-                #         explainer.log_mask(epoch)
-                #         explainer.log_masked_adj(node_idx_new, epoch, label=single_subgraph_label)
-                #         explainer.log_adj_grad(node_idx_new, pred_label, epoch,
-                #                 label=single_subgraph_label)
->>>>>>> 98b46109
-                if model != 'exp':
-                    break
-
-            print('finished training in ', time.time() - begin_time)
-            if model =='exp':
-<<<<<<< HEAD
-                masked_adj = explainer.masked_adj[0].cpu().detach().numpy()
-            else:
-                adj_att = nn.functional.sigmoid(adj_att).squeeze()
-                masked_adj = adj_att.cpu().detach().numpy()
-=======
-                masked_adj = explainer.masked_adj[0].cpu().detach().numpy()*sub_adj.squeeze()
-            else:
-                adj_att = nn.functional.sigmoid(adj_att).squeeze()
-                masked_adj = adj_att.cpu().detach().numpy()*sub_adj.squeeze()
->>>>>>> 98b46109
-                # pdb.set_trace()
-
-
-        return masked_adj
-
-    def align(self, ref_feat, ref_adj, ref_node_idx, curr_feat, curr_adj, curr_node_idx, args):
-        ref_adj = torch.FloatTensor(ref_adj)
-        curr_adj = torch.FloatTensor(curr_adj)
-
-        ref_feat = torch.FloatTensor(ref_feat)
-        curr_feat = torch.FloatTensor(curr_feat) 
-
-        #P = torch.randn(ref_adj.shape[0], curr_adj.shape[0], requires_grad=True)
-        P = nn.Parameter(torch.FloatTensor(ref_adj.shape[0], curr_adj.shape[0]))
-        with torch.no_grad():
-            nn.init.constant_(P, 1.0/ref_adj.shape[0])
-            P[ref_node_idx, :] = 0.0
-            P[:, curr_node_idx] = 0.0
-            P[ref_node_idx, curr_node_idx] = 1.0
-        opt = torch.optim.Adam([P], lr=.01, betas=(0.5, 0.999))
-        for i in range(args.align_steps):
-            opt.zero_grad()
-            feat_loss  = torch.norm(P @ curr_feat - ref_feat)
-
-            aligned_adj = P @ curr_adj @ torch.transpose(P, 0, 1)
-            align_loss = torch.norm(aligned_adj - ref_adj)
-            loss =  feat_loss + align_loss
-            loss.backward() # Calculate gradients
-            self.writer.add_scalar('optimization/align_loss', loss, i)
-            print('iter: ', i, '; loss: ', loss)
-            opt.step()
-
-        return P, aligned_adj, P @ curr_feat
-
-    def explain_nodes(self, node_indices, args, graph_idx=0):
-        masked_adjs = [self.explain(node_idx, graph_idx=graph_idx) for node_idx in node_indices]
-        ref_idx = node_indices[0]
-        ref_adj = masked_adjs[0]
-        curr_idx = node_indices[1]
-        curr_adj = masked_adjs[1]
-        new_ref_idx, _, ref_feat,_,_ = self.extract_neighborhood(ref_idx)
-        new_curr_idx, _, curr_feat,_,_   = self.extract_neighborhood(curr_idx)
-
-        G_ref = io_utils.denoise_graph(ref_adj, new_ref_idx, ref_feat, threshold=0.1)
-        denoised_ref_feat = np.array([G_ref.node[node]['feat'] for node in G_ref.nodes()])
-        denoised_ref_adj = nx.to_numpy_matrix(G_ref)
-        # ref center node
-        ref_node_idx = list(G_ref.nodes()).index(new_ref_idx)
-
-        G_curr = io_utils.denoise_graph(curr_adj, new_curr_idx, curr_feat, threshold=0.1)
-        denoised_curr_feat = np.array([G_curr.node[node]['feat'] for node in G_curr.nodes()])
-        denoised_curr_adj = nx.to_numpy_matrix(G_curr)
-        # curr center node
-        curr_node_idx = list(G_curr.nodes()).index(new_curr_idx)
-
-        P, aligned_adj, aligned_feat = self.align(denoised_ref_feat, denoised_ref_adj, ref_node_idx,
-                denoised_curr_feat, denoised_curr_adj, curr_node_idx, args=args)
-        io_utils.log_matrix(self.writer, P, 'align/P', 0)
-
-        G_ref = nx.convert_node_labels_to_integers(G_ref)
-        io_utils.log_graph(self.writer, G_ref, 'align/ref')
-        G_curr = nx.convert_node_labels_to_integers(G_curr)
-        io_utils.log_graph(self.writer, G_curr, 'align/before')
-
-        P = P.cpu().detach().numpy()
-        aligned_adj = aligned_adj.cpu().detach().numpy()
-        aligned_feat = aligned_feat.cpu().detach().numpy()
-
-        aligned_idx = np.argmax(P[:, curr_node_idx])
-        #print(list(G_curr.nodes()))
-        print('aligned self: ', aligned_idx)
-        #print('feat: ', aligned_feat.shape)
-        #print('aligned adj: ', aligned_adj.shape)
-        G_aligned = io_utils.denoise_graph(aligned_adj, aligned_idx, aligned_feat, threshold=0.5)
-        io_utils.log_graph(self.writer, G_aligned, 'mask/aligned')
-        
-        #io_utils.log_graph(self.writer, aligned_adj.cpu().detach().numpy(), new_curr_idx,
-        #        'align/aligned', epoch=1)
-
-        return masked_adjs
-
-
-    # def make_pred_real(self,G,start):
-    #     # house graph
-    #     if self.args.dataset == 'syn1' or self.args.dataset == 'syn2':
-    #         num_pred = max(G.number_of_edges(),6)
-    #         real = np.ones(num_pred)
-    #         pred = np.zeros(num_pred)
-    #         if G.has_edge(start, start+1):
-    #             pred[0] = G[start][start+1]['weight']
-    #         if G.has_edge(start+1, start+2):
-    #             pred[1] = 1
-    #         if G.has_edge(start+2, start+3):
-    #             pred[2] = 1
-    #         if G.has_edge(start+3, start):
-    #             pred[3] = 1
-    #         if G.has_edge(start+4, start):
-    #             pred[4] = 1
-    #         if G.has_edge(start+4, start+1):
-    #             pred[5] = 1
-    #         pdb.set_trace()
-    #         precision = precision_score(real,pred)
-    #         recall = recall_score(real,pred)
-    #
-    #     # cycle graph
-    #     elif self.args.dataset == 'syn4':
-    #         num_pred = max(G.number_of_edges(),6)
-    #         real = np.ones(num_pred)
-    #         pred = np.zeros(num_pred)
-    #         if G.has_edge(start, start+1):
-    #             pred[0] = 1
-    #         if G.has_edge(start+1, start+2):
-    #             pred[1] = 1
-    #         if G.has_edge(start+2, start+3):
-    #             pred[2] = 1
-    #         if G.has_edge(start+3, start+4):
-    #             pred[3] = 1
-    #         if G.has_edge(start+4, start+5):
-    #             pred[4] = 1
-    #         if G.has_edge(start+5, start):
-    #             pred[5] = 1
-    #
-    #         precision = precision_score(real,pred)
-    #         recall = recall_score(real,pred)
-    #
-    #     else:
-    #         precision, recall = 0, 0
-    #
-    #     return precision,recall
-
-
-
-    def make_pred_real(self, adj, start):
-        # house graph
-        if self.args.dataset == 'syn1' or self.args.dataset == 'syn2':
-            # num_pred = max(G.number_of_edges(), 6)
-            pred = adj[np.triu(adj) > 0]
-            real = adj.copy()
-
-            if real[start][start + 1]>0:
-                real[start][start + 1] = 10
-            if real[start + 1][start + 2]>0:
-                real[start + 1][start + 2] = 10
-            if real[start + 2][start + 3]>0:
-                real[start + 2][start + 3] = 10
-            if real[start][start + 3]>0:
-                real[start][start + 3] = 10
-            if real[start][start + 4]>0:
-                real[start][start + 4] = 10
-            if real[start + 1][start + 4]:
-                real[start + 1][start + 4] = 10
-            real = real[np.triu(real) > 0]
-            real[real!=10] = 0
-            real[real==10] = 1
-
-            # auc = roc_auc_score(real, pred)
-
-        # cycle graph
-        elif self.args.dataset == 'syn4':
-            pred = adj[np.triu(adj) > 0]
-            real = adj.copy()
-            # pdb.set_trace()
-            if real[start][start + 1] > 0:
-                real[start][start + 1] = 10
-            if real[start + 1][start + 2] > 0:
-                real[start + 1][start + 2] = 10
-            if real[start + 2][start + 3] > 0:
-                real[start + 2][start + 3] = 10
-            if real[start+3][start + 4] > 0:
-                real[start+3][start + 4] = 10
-            if real[start+4][start + 5] > 0:
-                real[start+4][start + 5] = 10
-            if real[start][start + 5]:
-                real[start][start + 5] = 10
-            real = real[np.triu(real) > 0]
-            real[real != 10] = 0
-            real[real == 10] = 1
-
-        return pred, real
-
-
-<<<<<<< HEAD
-    def explain_nodes_gnn_stats(self, node_indices, args, graph_idx=0,model='grad'):
-=======
-    def explain_nodes_gnn_stats(self, node_indices, args, graph_idx=0,model='att'):
->>>>>>> 98b46109
-        masked_adjs = [self.explain(node_idx, graph_idx=graph_idx, model=model) for node_idx in node_indices]
-        # pdb.set_trace()
-        graphs = []
-        feats = []
-        adjs = []
-        pred_all = []
-        real_all = []
-        for i,idx in enumerate(node_indices):
-            new_idx, _, feat, _, _ = self.extract_neighborhood(idx)
-<<<<<<< HEAD
-            G = io_utils.denoise_graph(masked_adjs[i], new_idx, feat, threshold=0.1)
-=======
-            G = io_utils.denoise_graph(masked_adjs[i], new_idx, feat,threshold_num=20)
-            # pdb.set_trace()
->>>>>>> 98b46109
-            pred,real = self.make_pred_real(masked_adjs[i],new_idx)
-            pred_all.append(pred)
-            real_all.append(real)
-            denoised_feat = np.array([G.node[node]['feat'] for node in G.nodes()])
-            denoised_adj = nx.to_numpy_matrix(G)
-            graphs.append(G)
-            feats.append(denoised_feat)
-            adjs.append(denoised_adj)
-            io_utils.log_graph(self.writer, G,
-                               'graph/{}_{}_{}'.format(self.args.dataset,model,i), identify_self=True)
-
-        pred_all = np.concatenate((pred_all),axis=0)
-        real_all = np.concatenate((real_all),axis=0)
-
-        auc_all = roc_auc_score(real_all,pred_all)
-        precision, recall, thresholds = precision_recall_curve(real_all,pred_all)
-
-        plt.switch_backend('agg')
-        plt.plot(recall, precision)
-        plt.savefig('log/pr/pr_'+self.args.dataset+'_'+model+'.png')
-
-        plt.close()
-
-<<<<<<< HEAD
-        pred_all = np.concatenate((pred_all),axis=0)
-        real_all = np.concatenate((real_all),axis=0)
-
-        auc_all = roc_auc_score(real_all,pred_all)
-        precision, recall, thresholds = precision_recall_curve(real_all,pred_all)
-
-        plt.switch_backend('agg')
-        plt.plot(recall, precision)
-        plt.savefig('log/pr/pr_'+self.args.dataset+'_'+model+'.png')
-
-        plt.close()
-
-=======
->>>>>>> 98b46109
-        with open('log/pr/auc_'+self.args.dataset+'_'+model+'.txt', 'w') as f:
-            f.write('dataset: {}, model: {}, auc: {}\n'.format(self.args.dataset, 'exp', str(auc_all)))
-
-
-
-        return masked_adjs
-
-
-    def explain_nodes_gnn_cluster(self, node_indices, args, graph_idx=0):
-        masked_adjs = [self.explain(node_idx, graph_idx=graph_idx) for node_idx in node_indices]
-
-        # ref_idx = node_indices[0]
-        # ref_adj = masked_adjs[0]
-
-        graphs = []
-        feats = []
-        adjs = []
-        for i,idx in enumerate(node_indices):
-            new_idx, _, feat, _, _ = self.extract_neighborhood(idx)
-            G = io_utils.denoise_graph(masked_adjs[i], new_idx, feat, threshold=0.1)
-            denoised_feat = np.array([G.node[node]['feat'] for node in G.nodes()])
-            denoised_adj = nx.to_numpy_matrix(G)
-            graphs.append(G)
-            feats.append(denoised_feat)
-            adjs.append(denoised_adj)
-
-        model = GCN(input_dim=feats[0].shape[1],
-                    hidden_dim=64, output_dim=64, num_layers=2,
-                    normalize_embedding_l2=True).cuda()
-        # model = self.model
-        pred_all = []
-
-        for i in range(len(graphs)):
-            adj = Variable(torch.from_numpy(adjs[i]).float(), requires_grad=False).cuda()
-            feature = Variable(torch.from_numpy(feats[i]).float(), requires_grad=False).cuda()
-            # import pdb
-            # pdb.set_trace()
-            pred = model(feature, adj)
-            pred_all.append(pred.data.cpu().numpy())
-
-        X = np.concatenate(pred_all, axis=0)
-
-        # pdb.set_trace()
-        from sklearn.manifold import TSNE
-
-        plt.switch_backend('agg')
-        # X = TSNE(n_components=2, n_iter=1000).fit_transform(X)
-        # plt.scatter(X[:, 0], X[:, 1])
-
-        # db = DBSCAN(eps=0.2, min_samples=3).fit(X)
-        db = DBSCAN(eps=0.2, min_samples=len(graphs)//4).fit(X)
-        core_samples_mask = np.zeros_like(db.labels_, dtype=bool)
-        core_samples_mask[db.core_sample_indices_] = True
-        labels = db.labels_
-        n_clusters_ = len(set(labels)) - (1 if -1 in labels else 0)
-        n_noise_ = list(labels).count(-1)
-
-
-        count_dict = np.bincount(db.labels_[db.labels_>=0])
-        graphs_denoised = []
-        counter = 0
-        for i in range(len(graphs)):
-            graph = graphs[i]
-            nodes = []
-            for node in graph.nodes():
-                label = db.labels_[counter]
-                if label>=0 and count_dict[label] < len(graphs)*2:
-                    nodes.append(node)
-                counter += 1
-            graphs_denoised.append(graph.subgraph(nodes))
-
-
-        for i,graph in enumerate(graphs):
-            io_utils.log_graph(self.writer, graph, 'align/before'+str(i))
-        for i,graph in enumerate(graphs_denoised):
-            io_utils.log_graph(self.writer, graph, 'align/after'+str(i))
-
-        #
-        #
-        # # Black removed and is used for noise instead.
-        # unique_labels = set(labels)
-        # colors = [plt.cm.Spectral(each)
-        #           for each in np.linspace(0, 1, len(unique_labels))]
-        # for k, col in zip(unique_labels, colors):
-        #     if k == -1:
-        #         # Black used for noise.
-        #         col = [0, 0, 0, 1]
-        #
-        #     class_member_mask = (labels == k)
-        #
-        #     xy = X[class_member_mask & core_samples_mask]
-        #     plt.plot(xy[:, 0], xy[:, 1], 'o', markerfacecolor=tuple(col),
-        #              markeredgecolor='k', markersize=14)
-        #
-        #     xy = X[class_member_mask & ~core_samples_mask]
-        #     plt.plot(xy[:, 0], xy[:, 1], 'o', markerfacecolor=tuple(col),
-        #              markeredgecolor='k', markersize=6)
-        #
-        # plt.title('Estimated number of clusters: %d' % n_clusters_)
-        #
-        # plt.savefig('log/fig/test.png')
-
-        # io_utils.log_graph(self.writer, graphs[0], 'align/ref')
-        # io_utils.log_graph(self.writer, graphs[1], 'align/before')
-        #io_utils.log_graph(self.writer, aligned_adj.cpu().detach().numpy(), new_curr_idx,
-        #        'align/aligned', epoch=1)
-
-        return masked_adjs
-
-    def explain_graphs(self, graph_indices):
-        masked_adjs = []
-
-        for graph_idx in graph_indices:
-          masked_adj = self.explain(node_idx=0, graph_idx=graph_idx, graph_mode=True)
-          G_denoised = io_utils.denoise_graph(masked_adj, 0, threshold=0.1, feat=self.feat[graph_idx])
-          label = self.label[graph_idx]
-          io_utils.log_graph(self.writer, G_denoised, 
-                  'graph/graphidx_{}_label={}'.format(graph_idx, label), identify_self=False, nodecolor='feat')
-          masked_adjs.append(masked_adj)
-          
-          G_orig = io_utils.denoise_graph(self.adj[graph_idx], 0, feat=self.feat[graph_idx], threshold=0) 
-          #G_orig = nx.from_numpy_matrix(self.adj[graph_idx].cpu().detach().numpy())
-          io_utils.log_graph(self.writer, G_orig, 'graph/graphidx_{}'.format(graph_idx), identify_self=False, nodecolor='feat')
-
-        # plot cmap for graphs' node features
-        io_utils.plot_cmap_tb(self.writer, 'tab20', 20, 'tab20_cmap')
-
-        return masked_adjs
-
-    def log_representer(self, rep_val, sim_val, alpha, graph_idx=0):
-
-        rep_val = rep_val.cpu().detach().numpy()
-        sim_val = sim_val.cpu().detach().numpy()
-        alpha = alpha.cpu().detach().numpy()
-        sorted_rep = sorted(range(len(rep_val)), key=lambda k: rep_val[k])
-        print(sorted_rep)
-        topk = 5
-        most_neg_idx = [sorted_rep[i] for i in range(topk)]
-        most_pos_idx = [sorted_rep[-i-1] for i in range(topk)]
-        rep_idx = [most_pos_idx, most_neg_idx]
-
-        if self.graph_mode:
-          pred = np.argmax(self.pred[0][graph_idx], axis=0)
-        else:
-          pred = np.argmax(self.pred[graph_idx][self.train_idx], axis=1)
-        print(metrics.confusion_matrix(self.label[graph_idx][self.train_idx], pred))
-        plt.switch_backend('agg')
-        fig = plt.figure(figsize=(5,3), dpi=600)
-        for i in range(2):
-            for j in range(topk):
-                idx = self.train_idx[rep_idx[i][j]]
-                print('node idx: ', idx,
-                        '; node label: ', self.label[graph_idx][idx],
-                        '; pred: ', pred
-                        )
-
-                idx_new, sub_adj, sub_feat, sub_label, neighbors = self.extract_neighborhood(idx,
-                        graph_idx)
-                G = nx.from_numpy_matrix(sub_adj)
-                node_colors = [1 for i in range(G.number_of_nodes())]
-                node_colors[idx_new] = 0
-                #node_color='#336699',
-
-                ax = plt.subplot(2, topk, i*topk+j+1)
-                nx.draw(G, pos=nx.spring_layout(G), with_labels=True, font_size=4,
-                        node_color=node_colors, cmap=plt.get_cmap('Set1'), vmin=0, vmax=8,
-                        edge_vmin=0.0, edge_vmax=1.0,
-                        width=0.5, node_size=25,
-                        alpha=0.7)
-                ax.xaxis.set_visible(False)
-        fig.canvas.draw()
-        self.writer.add_image('local/representer_neigh', tensorboardX.utils.figure_to_image(fig), 0)
-
-
-        #fig = plt.figure(figsize=(4,3), dpi=400)
-        #dat = [[i, rep_val[i], sim_val[i], alpha[i]] for i in range(len(rep_val))]
-        #dat = pd.DataFrame(dat, columns=['idx', 'rep val', 'sim_val', 'alpha'])
-        #sns.barplot(x='idx', y='rep val', data=dat)
-        #fig.axes[0].xaxis.set_visible(False)
-        #fig.canvas.draw()
-        #self.writer.add_image('local/representer_bar', tensorboardX.utils.figure_to_image(fig), 0)
-
-        #fig = plt.figure(figsize=(4,3), dpi=400)
-        #sns.barplot(x='idx', y='alpha', data=dat)
-        #fig.axes[0].xaxis.set_visible(False)
-        #fig.canvas.draw()
-        #self.writer.add_image('local/alpha_bar', tensorboardX.utils.figure_to_image(fig), 0)
-
-        #fig = plt.figure(figsize=(4,3), dpi=400)
-        #sns.barplot(x='idx', y='sim_val', data=dat)
-        #fig.axes[0].xaxis.set_visible(False)
-        #fig.canvas.draw()
-        #self.writer.add_image('local/sim_bar', tensorboardX.utils.figure_to_image(fig), 0)
-
-
-class ExplainModule(nn.Module):
-    def __init__(self, adj, x, model, label, args, graph_idx=0, writer=None, use_sigmoid=True, graph_mode=False):
-        super(ExplainModule, self).__init__()
-        self.adj = adj
-        self.x = x
-        self.model = model
-        self.label = label
-        self.graph_idx = graph_idx
-        self.args = args
-        self.writer = writer
-        self.mask_act = args.mask_act
-        self.use_sigmoid = use_sigmoid
-        self.graph_mode = graph_mode
-
-        init_strategy='normal'
-        num_nodes = adj.size()[1]
-        self.mask, self.mask_bias = self.construct_edge_mask(num_nodes, init_strategy=init_strategy)
-        
-        self.feat_mask = self.construct_feat_mask(x.size(-1), init_strategy='constant')
-        params = [self.mask, self.feat_mask]
-        if self.mask_bias is not None:
-            params.append(self.mask_bias)
-        # For masking diagonal entries
-        self.diag_mask = torch.ones(num_nodes, num_nodes) - torch.eye(num_nodes)
-        if args.gpu:
-            self.diag_mask = self.diag_mask.cuda()
-
-        self.scheduler, self.optimizer = train_utils.build_optimizer(args, params)
-
-        self.coeffs = {'size': 0.005, 'feat_size': 1.0, 'ent': 1.0,
-                'feat_ent':0.1, 'grad': 0, 'lap': 1.0}
-
-        # ypred = self.model(x, adj)[graph_idx][node_idx]
-        # print('rerun pred: ', ypred)
-        # masked_adj = adj * self.mask
-        # ypred = self.model(x, masked_adj)
-        # print('init mask pred: ', ypred[graph_idx][node_idx])
-
-    def construct_feat_mask(self, feat_dim, init_strategy='normal'):
-        mask = nn.Parameter(torch.FloatTensor(feat_dim))
-        if init_strategy == 'normal':
-            std = 0.1
-            with torch.no_grad():
-                mask.normal_(1.0, std)
-        elif init_strategy == 'constant':
-            with torch.no_grad():
-                nn.init.constant_(mask, 0.0)
-                #mask[0] = 2
-        return mask
-
-    def construct_edge_mask(self, num_nodes, init_strategy='normal', const_val=1.0):
-        mask = nn.Parameter(torch.FloatTensor(num_nodes, num_nodes))
-        if init_strategy == 'normal':
-            std = nn.init.calculate_gain('relu') * math.sqrt(2.0 / (num_nodes + num_nodes))
-            with torch.no_grad():
-                mask.normal_(1.0, std)
-                #mask.clamp_(0.0, 1.0)
-        elif init_strategy == 'const':
-            nn.init.constant_(mask, const_val)
-
-        if self.args.mask_bias:
-            mask_bias = nn.Parameter(torch.FloatTensor(num_nodes, num_nodes))
-            nn.init.constant_(mask_bias, 0.0)
-        else:
-            mask_bias = None
-       
-        return mask, mask_bias
-
-    def _masked_adj(self):
-        sym_mask = self.mask
-        if self.mask_act == 'sigmoid':
-            sym_mask = torch.sigmoid(self.mask)
-        elif self.mask_act == 'ReLU':
-            sym_mask = nn.ReLU()(self.mask)
-        sym_mask = (sym_mask + sym_mask.t()) / 2
-        adj = self.adj.cuda() if self.args.gpu else self.adj
-        masked_adj = adj * sym_mask
-        if self.args.mask_bias:
-            bias = (self.mask_bias + self.mask_bias.t()) / 2
-            bias = nn.ReLU6()(bias * 6) / 6
-            masked_adj += (bias + bias.t()) / 2
-        return masked_adj * self.diag_mask
-
-    def mask_density(self):
-        mask_sum = torch.sum(self._masked_adj()).cpu()
-        adj_sum = torch.sum(self.adj)
-        return mask_sum / adj_sum
-
-    def forward(self, node_idx, unconstrained=False):
-        x = self.x.cuda() if self.args.gpu else self.x
-
-        if unconstrained:
-            sym_mask = torch.sigmoid(self.mask) if self.use_sigmoid else self.mask
-            self.masked_adj = torch.unsqueeze((sym_mask + sym_mask.t()) / 2, 0) * self.diag_mask
-        else:
-            self.masked_adj = self._masked_adj()
-            feat_mask = torch.sigmoid(self.feat_mask) if self.use_sigmoid else self.feat_mask
-            marginalize = False
-            if marginalize:
-                std_tensor = torch.ones_like(x, dtype=torch.float) / 2
-                mean_tensor = torch.zeros_like(x, dtype=torch.float) - x
-                z = torch.normal(mean=mean_tensor, std=std_tensor)
-                x = x + z * (1 - feat_mask)
-            else:
-                x = x * feat_mask
-
-        ypred,adj_att = self.model(x, self.masked_adj)
-        if self.graph_mode:
-          res = nn.Softmax(dim=0)(ypred[0]) 
-        else:
-          node_pred = ypred[self.graph_idx, node_idx, :]
-          res = nn.Softmax(dim=0)(node_pred)
-        # return res
-        return res,adj_att
-
-    def adj_feat_grad(self, node_idx, pred_label_node):
-        self.model.zero_grad()
-        self.adj.requires_grad = True
-        self.x.requires_grad = True
-        if self.adj.grad is not None:
-            self.adj.grad.zero_()
-            self.x.grad.zero_()
-        if self.args.gpu:
-            adj = self.adj.cuda()
-            x = self.x.cuda()
-            label = self.label.cuda()
-        else:
-            x, adj = self.x, self.adj
-        ypred,_ = self.model(x, adj)
-        if self.graph_mode:
-          logit = nn.Softmax(dim=0)(ypred[0])
-        else:
-          logit = nn.Softmax(dim=0)(ypred[self.graph_idx, node_idx, :])
-        logit = logit[pred_label_node]
-        loss = -torch.log(logit)
-        loss.backward()
-        #return (self.adj.grad+self.adj.grad.permute(0, 2, 1)) / 2
-        return self.adj.grad, self.x.grad
-
-    def loss(self, pred, pred_label, node_idx, epoch):
-        '''
-        Args:
-            pred: prediction made by current model
-            pred_label: the label predicted by the original model.
-        '''
-        mi_obj = False
-        if mi_obj:
-            pred_loss = - torch.sum(pred * torch.log(pred))
-        else:
-            pred_label_node = pred_label if self.graph_mode else pred_label[node_idx]
-            gt_label_node = self.label if self.graph_mode else self.label[0][node_idx]
-            logit = pred[gt_label_node] 
-            pred_loss = -torch.log(logit)
-        # size
-        mask = self.mask
-        if self.mask_act == 'sigmoid':
-            mask = torch.sigmoid(self.mask)
-        elif self.mask_act == 'ReLU':
-            mask = nn.ReLU()(self.mask)
-        size_loss = self.coeffs['size'] * torch.sum(mask)
-
-        #pre_mask_sum = torch.sum(self.feat_mask)
-        feat_mask = torch.sigmoid(self.feat_mask) if self.use_sigmoid else self.feat_mask
-        feat_size_loss = self.coeffs['feat_size'] * torch.mean(feat_mask) 
-
-        # entropy
-        mask_ent = -mask * torch.log(mask) - (1-mask) * torch.log(1-mask)
-        mask_ent_loss = self.coeffs['ent'] * torch.mean(mask_ent)
-
-        feat_mask_ent = -feat_mask * torch.log(feat_mask) - (1-feat_mask) * torch.log(1-feat_mask)
-        feat_mask_ent_loss = self.coeffs['feat_ent'] * torch.mean(feat_mask_ent)
-
-
-        # laplacian
-        D = torch.diag(torch.sum(self.masked_adj[0], 0))
-        m_adj = self.masked_adj if self.graph_mode else self.masked_adj[self.graph_idx]
-        L = D - m_adj 
-        pred_label_t = torch.tensor(pred_label, dtype=torch.float)
-        if self.args.gpu:
-            pred_label_t = pred_label_t.cuda()
-            L = L.cuda()
-        if self.graph_mode:
-          lap_loss = 0
-        else:
-          lap_loss = self.coeffs['lap'] * (pred_label_t @ L @ pred_label_t) / self.adj.numel()
-
-        # grad
-        # adj
-        #adj_grad, x_grad = self.adj_feat_grad(node_idx, pred_label_node)
-        #adj_grad = adj_grad[self.graph_idx]
-        #x_grad = x_grad[self.graph_idx]
-        #if self.args.gpu:
-        #    adj_grad = adj_grad.cuda()
-        #grad_loss = self.coeffs['grad'] * -torch.mean(torch.abs(adj_grad) * mask)
-
-        # feat
-        # x_grad_sum = torch.sum(x_grad, 1)
-        #grad_feat_loss = self.coeffs['featgrad'] * -torch.mean(x_grad_sum * mask)
-
-        loss = pred_loss + size_loss + lap_loss + mask_ent_loss + feat_size_loss
-        if self.writer is not None:
-            self.writer.add_scalar('optimization/size_loss', size_loss, epoch)
-            self.writer.add_scalar('optimization/feat_size_loss', feat_size_loss, epoch)
-            self.writer.add_scalar('optimization/mask_ent_loss', mask_ent_loss, epoch)
-            self.writer.add_scalar('optimization/feat_mask_ent_loss', mask_ent_loss, epoch)
-            #self.writer.add_scalar('optimization/grad_loss', grad_loss, epoch)
-            self.writer.add_scalar('optimization/pred_loss', pred_loss, epoch)
-            self.writer.add_scalar('optimization/lap_loss', lap_loss, epoch)
-            self.writer.add_scalar('optimization/overall_loss', loss, epoch)
-        return loss
-
-    def log_mask(self, epoch):
-        plt.switch_backend('agg')
-        fig = plt.figure(figsize=(4,3), dpi=400)
-        plt.imshow(self.mask.cpu().detach().numpy(), cmap=plt.get_cmap('BuPu'))
-        cbar = plt.colorbar()
-        cbar.solids.set_edgecolor("face")
-
-        plt.tight_layout()
-        fig.canvas.draw()
-        self.writer.add_image('mask/mask', tensorboardX.utils.figure_to_image(fig), epoch)
-
-        #fig = plt.figure(figsize=(4,3), dpi=400)
-        #plt.imshow(self.feat_mask.cpu().detach().numpy()[:,np.newaxis], cmap=plt.get_cmap('BuPu'))
-        #cbar = plt.colorbar()
-        #cbar.solids.set_edgecolor("face")
-
-        #plt.tight_layout()
-        #fig.canvas.draw()
-        #self.writer.add_image('mask/feat_mask', tensorboardX.utils.figure_to_image(fig), epoch)
-        io_utils.log_matrix(self.writer, torch.sigmoid(self.feat_mask), 'mask/feat_mask', epoch)
-        #print(self.feat_mask,  'FEAT MASK ----------------')
-
-        fig = plt.figure(figsize=(4,3), dpi=400)
-        # use [0] to remove the batch dim
-        plt.imshow(self.masked_adj[0].cpu().detach().numpy(), cmap=plt.get_cmap('BuPu'))
-        cbar = plt.colorbar()
-        cbar.solids.set_edgecolor("face")
-
-        plt.tight_layout()
-        fig.canvas.draw()
-        self.writer.add_image('mask/adj', tensorboardX.utils.figure_to_image(fig), epoch)
-
-        if self.args.mask_bias:
-            fig = plt.figure(figsize=(4,3), dpi=400)
-            # use [0] to remove the batch dim
-            plt.imshow(self.mask_bias.cpu().detach().numpy(), cmap=plt.get_cmap('BuPu'))
-            cbar = plt.colorbar()
-            cbar.solids.set_edgecolor("face")
-
-            plt.tight_layout()
-            fig.canvas.draw()
-            self.writer.add_image('mask/bias', tensorboardX.utils.figure_to_image(fig), epoch)
-
-
-    def log_adj_grad(self, node_idx, pred_label, epoch, label=None):
-        if self.graph_mode:
-          predicted_label = pred_label
-          #adj_grad, x_grad = torch.abs(self.adj_feat_grad(node_idx, predicted_label)[0])[0]
-          adj_grad, x_grad = self.adj_feat_grad(node_idx, predicted_label)
-          adj_grad = torch.abs(adj_grad)[0]
-          x_grad = torch.sum(x_grad[0], 0, keepdim=True).t()
-          print(x_grad)
-        else:
-          predicted_label = pred_label[node_idx]
-          #adj_grad = torch.abs(self.adj_feat_grad(node_idx, predicted_label)[0])[self.graph_idx]
-          adj_grad, x_grad = self.adj_feat_grad(node_idx, predicted_label)
-          adj_grad = torch.abs(adj_grad)[self.graph_idx]
-          x_grad = x_grad[self.graph_idx][node_idx][:, np.newaxis]
-          #x_grad = torch.sum(x_grad[self.graph_idx], 0, keepdim=True).t()
-        adj_grad = (adj_grad + adj_grad.t()) / 2
-        io_utils.log_matrix(self.writer, adj_grad, 'grad/adj', epoch)
-        adj_grad = (adj_grad * self.adj).squeeze()
-        io_utils.log_matrix(self.writer, adj_grad, 'grad/adj1', epoch)
-        #self.adj.requires_grad = False
-        io_utils.log_matrix(self.writer, self.adj.squeeze(), 'grad/adj_orig', epoch)
-        io_utils.log_matrix(self.writer, x_grad, 'grad/feat', epoch)
-        #print(x_grad,  'X GRAD ----------------')
-
-        adj_grad = adj_grad.detach().numpy()
-        if self.graph_mode:
-            print('GRAPH model')
-            G = io_utils.denoise_graph(adj_grad, node_idx, feat=self.x[0], threshold=0.035)
-            io_utils.log_graph(self.writer, G, name='grad/graph', epoch=epoch, identify_self=False,
-                    label_node_feat=True, nodecolor='feat', edge_vmax=0.06, args=self.args)
-        else:
-            #G = io_utils.denoise_graph(adj_grad, node_idx, label=label, threshold=0.5)
-            G = io_utils.denoise_graph(adj_grad, node_idx, threshold=0.001)
-            io_utils.log_graph(self.writer, G, name='grad/graph', epoch=epoch, edge_vmax=0.008,
-                    args=self.args)
-
-    def log_masked_adj(self, node_idx, epoch, label=None):
-        # use [0] to remove the batch dim
-        masked_adj = self.masked_adj[0].cpu().detach().numpy()
-        if self.graph_mode:
-            G = io_utils.denoise_graph(masked_adj, node_idx, feat=self.x[0], threshold=0.4)
-            io_utils.log_graph(self.writer, G, name='mask/graph', identify_self=False,
-                    nodecolor='feat', epoch=epoch, label_node_feat=True, edge_vmax=0.9, args=self.args)
-        else:
-            #G = io_utils.denoise_graph(masked_adj, node_idx, label=label)
-            G = io_utils.denoise_graph(masked_adj, node_idx)
-            io_utils.log_graph(self.writer, G, name='mask/graph', identify_self=True,
-                    nodecolor='label', epoch=epoch, edge_vmax=0.7, args=self.args)
-
+import math
+import time
+
+import matplotlib
+import matplotlib.colors as colors
+import matplotlib.pyplot as plt
+from matplotlib.backends.backend_agg import FigureCanvasAgg as FigureCanvas
+from matplotlib.figure import Figure
+import networkx as nx
+import numpy as np
+import pandas as pd
+import sklearn.metrics as metrics
+import seaborn as sns
+import tensorboardX.utils
+import torch
+from torch.autograd import Variable
+import torch.nn as nn
+
+import utils.io_utils as io_utils
+import utils.train_utils as train_utils
+from sklearn.cluster import DBSCAN
+from sklearn.metrics import roc_auc_score
+import pdb
+from sklearn.metrics import recall_score
+from sklearn.metrics import precision_score
+from sklearn.metrics import roc_auc_score
+from sklearn.metrics import precision_recall_curve
+
+
+
+# import models_gcn.GCN as GCN
+from models_gcn import GCN
+
+use_cuda = torch.cuda.is_available()
+FloatTensor = torch.cuda.FloatTensor if use_cuda else torch.FloatTensor
+LongTensor = torch.cuda.LongTensor if use_cuda else torch.LongTensor
+Tensor = FloatTensor
+
+
+def tv_norm(input, tv_beta):
+    img = input[0, 0, :]
+    row_grad = torch.mean(torch.abs((img[:-1, :] - img[1:, :])).pow(tv_beta))
+    col_grad = torch.mean(torch.abs((img[:, :-1] - img[:, 1:])).pow(tv_beta))
+    return row_grad + col_grad
+
+
+def preprocess_cg(cg):
+    if use_cuda:
+        preprocessed_cg_tensor = torch.from_numpy(cg).cuda()
+    else:
+        preprocessed_cg_tensor = torch.from_numpy(cg)
+
+    preprocessed_cg_tensor.unsqueeze_(0)
+    return Variable(preprocessed_cg_tensor, requires_grad=False)
+
+
+def numpy_to_torch(img, requires_grad=True):
+    if len(img.shape) < 3:
+        output = np.float32([img])
+    else:
+        output = np.transpose(img, (2, 0, 1))
+
+    output = torch.from_numpy(output)
+    if use_cuda:
+        output = output.cuda()
+
+    output.unsqueeze_(0)
+    v = Variable(output, requires_grad=requires_grad)
+    return v
+
+class Explainer:
+    def __init__(self, model, adj, feat, label, pred, train_idx, args, writer=None,
+            print_training=True, graph_mode=False, graph_idx=False):
+        self.model = model
+        self.model.eval()
+        self.adj = adj
+        self.feat = feat
+        self.label = label
+        self.pred = pred
+        self.train_idx = train_idx
+        self.n_hops = args.num_gc_layers
+        self.graph_mode = graph_mode
+        self.graph_idx = graph_idx
+        self.neighborhoods = None if self.graph_mode else  self._neighborhoods()
+        self.args = args
+        self.writer = writer
+        self.print_training = print_training
+        self.representer()
+
+    def _neighborhoods(self):
+        hop_adj = power_adj = self.adj
+        for i in range(self.n_hops-1):
+            power_adj = np.matmul(power_adj, self.adj)
+            hop_adj = hop_adj + power_adj
+            hop_adj = (hop_adj > 0).astype(int)
+        return hop_adj
+
+    def representer(self):
+        self.model.train()
+        self.model.zero_grad()
+        adj = torch.tensor(self.adj, dtype=torch.float)
+        print(adj.size())
+        x = torch.tensor(self.feat, requires_grad=True, dtype=torch.float)
+        label = torch.tensor(self.label, dtype=torch.long)
+        if self.args.gpu:
+            adj, x, label = adj.cuda(), x.cuda(), label.cuda()
+
+        preds,_ = self.model(x, adj)
+        preds.retain_grad()
+        self.embedding = self.model.embedding_tensor
+        loss = self.model.loss(preds, label)
+        loss.backward()
+        self.preds_grad = preds.grad
+        pred_idx = np.expand_dims(np.argmax(self.pred, axis=2), axis=2)
+        pred_idx = torch.LongTensor(pred_idx)
+        if self.args.gpu:
+            pred_idx = pred_idx.cuda()
+        #self.alpha = -self.preds_grad.gather(dim=2,
+        #        index=pred_idx).squeeze(dim=2)
+        self.alpha = self.preds_grad
+
+    def extract_neighborhood(self, node_idx, graph_idx=0):
+        neighbors_adj_row = self.neighborhoods[graph_idx][node_idx, :]
+        # index of the query node in the new adj
+        node_idx_new = sum(neighbors_adj_row[:node_idx])
+        neighbors = np.nonzero(neighbors_adj_row)[0]
+        sub_adj = self.adj[graph_idx][neighbors][:, neighbors]
+        sub_feat = self.feat[graph_idx, neighbors]
+        sub_label = self.label[graph_idx][neighbors]
+        return node_idx_new, sub_adj, sub_feat, sub_label, neighbors
+
+    def explain(self, node_idx, graph_idx=0, graph_mode=False, unconstrained=False, model='exp'):
+        '''Explain a single node prediction
+        '''
+        # index of the query node in the new adj
+        if graph_mode:
+          node_idx_new = node_idx
+          sub_adj = self.adj[graph_idx]
+          sub_feat = self.feat[graph_idx,:]
+          sub_label = self.label[graph_idx]
+          neighbors = np.asarray(range(self.adj.shape[0]))
+        else:
+          print('node label: ', self.label[graph_idx][node_idx])
+          node_idx_new, sub_adj, sub_feat, sub_label, neighbors = self.extract_neighborhood(node_idx, graph_idx)
+          print('neigh graph idx: ', node_idx, node_idx_new)
+          sub_label = np.expand_dims(sub_label, axis=0)
+        sub_adj = np.expand_dims(sub_adj, axis=0)
+        sub_feat = np.expand_dims(sub_feat, axis=0)
+
+        adj = torch.tensor(sub_adj, dtype=torch.float)
+        x = torch.tensor(sub_feat, requires_grad=True, dtype=torch.float)
+        label = torch.tensor(sub_label, dtype=torch.long)
+        #print('loaded pred: ', self.pred[graph_idx][node_idx])
+        if self.graph_mode:
+          pred_label = np.argmax(self.pred[0][graph_idx], axis=0)
+          print('pred label: ', pred_label)
+        else:
+          pred_label = np.argmax(self.pred[graph_idx][neighbors], axis=1)
+          print('pred label: ', pred_label[node_idx_new])
+
+        #f_test = self.embedding[graph_idx, node_idx, :]
+        #f_idx = self.embedding[graph_idx, self.train_idx, :]
+        #alpha = self.alpha[graph_idx, self.train_idx, pred_label[node_idx_new]]
+        #sim_val = f_idx @ f_test
+        #rep_val = sim_val * alpha
+        #if self.writer is not None:
+        #    self.log_representer(rep_val, sim_val, alpha)
+
+        explainer = ExplainModule(adj, x, self.model, label, self.args, writer=self.writer, graph_idx=self.graph_idx, graph_mode=self.graph_mode)
+        if self.args.gpu:
+            explainer = explainer.cuda()
+
+        self.model.eval()
+
+        # gradient baseline
+        if model=='grad':
+            explainer.zero_grad()
+            # pdb.set_trace()
+            adj_grad = torch.abs(explainer.adj_feat_grad(node_idx_new, pred_label[node_idx_new])[0])[graph_idx]
+            masked_adj = (adj_grad + adj_grad.t())
+            masked_adj = nn.functional.sigmoid(masked_adj)
+            masked_adj = masked_adj.cpu().detach().numpy()*sub_adj.squeeze()
+
+        else:
+            explainer.train()
+            begin_time = time.time()
+            for epoch in range(self.args.num_epochs):
+                explainer.zero_grad()
+                explainer.optimizer.zero_grad()
+                ypred,adj_att = explainer(node_idx_new, unconstrained=unconstrained)
+                loss = explainer.loss(ypred, pred_label, node_idx_new, epoch)
+                loss.backward()
+
+                explainer.optimizer.step()
+                if explainer.scheduler is not None:
+                    explainer.scheduler.step()
+
+                mask_density = explainer.mask_density()
+                if self.print_training:
+                    print('epoch: ', epoch, '; loss: ', loss.item(),
+                          '; mask density: ', mask_density.item(),
+                          '; pred: ', ypred)
+
+                single_subgraph_label = sub_label.squeeze()
+
+                if self.writer is not None:
+                    self.writer.add_scalar('mask/density', mask_density, epoch)
+                    self.writer.add_scalar('optimization/lr', explainer.optimizer.param_groups[0]['lr'], epoch)
+                    if epoch % 50 == 0:
+                        explainer.log_mask(epoch)
+                        explainer.log_masked_adj(node_idx_new, epoch, label=single_subgraph_label)
+                        explainer.log_adj_grad(node_idx_new, pred_label, epoch,
+                                label=single_subgraph_label)
+
+                if model != 'exp':
+                    break
+
+            print('finished training in ', time.time() - begin_time)
+            if model =='exp':
+                masked_adj = explainer.masked_adj[0].cpu().detach().numpy()*sub_adj.squeeze()
+            else:
+                adj_att = nn.functional.sigmoid(adj_att).squeeze()
+                masked_adj = adj_att.cpu().detach().numpy()*sub_adj.squeeze()
+
+        return masked_adj
+
+    def align(self, ref_feat, ref_adj, ref_node_idx, curr_feat, curr_adj, curr_node_idx, args):
+        ref_adj = torch.FloatTensor(ref_adj)
+        curr_adj = torch.FloatTensor(curr_adj)
+
+        ref_feat = torch.FloatTensor(ref_feat)
+        curr_feat = torch.FloatTensor(curr_feat) 
+
+        #P = torch.randn(ref_adj.shape[0], curr_adj.shape[0], requires_grad=True)
+        P = nn.Parameter(torch.FloatTensor(ref_adj.shape[0], curr_adj.shape[0]))
+        with torch.no_grad():
+            nn.init.constant_(P, 1.0/ref_adj.shape[0])
+            P[ref_node_idx, :] = 0.0
+            P[:, curr_node_idx] = 0.0
+            P[ref_node_idx, curr_node_idx] = 1.0
+        opt = torch.optim.Adam([P], lr=.01, betas=(0.5, 0.999))
+        for i in range(args.align_steps):
+            opt.zero_grad()
+            feat_loss  = torch.norm(P @ curr_feat - ref_feat)
+
+            aligned_adj = P @ curr_adj @ torch.transpose(P, 0, 1)
+            align_loss = torch.norm(aligned_adj - ref_adj)
+            loss =  feat_loss + align_loss
+            loss.backward() # Calculate gradients
+            self.writer.add_scalar('optimization/align_loss', loss, i)
+            print('iter: ', i, '; loss: ', loss)
+            opt.step()
+
+        return P, aligned_adj, P @ curr_feat
+
+    def explain_nodes(self, node_indices, args, graph_idx=0):
+        masked_adjs = [self.explain(node_idx, graph_idx=graph_idx) for node_idx in node_indices]
+        ref_idx = node_indices[0]
+        ref_adj = masked_adjs[0]
+        curr_idx = node_indices[1]
+        curr_adj = masked_adjs[1]
+        new_ref_idx, _, ref_feat,_,_ = self.extract_neighborhood(ref_idx)
+        new_curr_idx, _, curr_feat,_,_   = self.extract_neighborhood(curr_idx)
+
+        G_ref = io_utils.denoise_graph(ref_adj, new_ref_idx, ref_feat, threshold=0.1)
+        denoised_ref_feat = np.array([G_ref.node[node]['feat'] for node in G_ref.nodes()])
+        denoised_ref_adj = nx.to_numpy_matrix(G_ref)
+        # ref center node
+        ref_node_idx = list(G_ref.nodes()).index(new_ref_idx)
+
+        G_curr = io_utils.denoise_graph(curr_adj, new_curr_idx, curr_feat, threshold=0.1)
+        denoised_curr_feat = np.array([G_curr.node[node]['feat'] for node in G_curr.nodes()])
+        denoised_curr_adj = nx.to_numpy_matrix(G_curr)
+        # curr center node
+        curr_node_idx = list(G_curr.nodes()).index(new_curr_idx)
+
+        P, aligned_adj, aligned_feat = self.align(denoised_ref_feat, denoised_ref_adj, ref_node_idx,
+                denoised_curr_feat, denoised_curr_adj, curr_node_idx, args=args)
+        io_utils.log_matrix(self.writer, P, 'align/P', 0)
+
+        G_ref = nx.convert_node_labels_to_integers(G_ref)
+        io_utils.log_graph(self.writer, G_ref, 'align/ref')
+        G_curr = nx.convert_node_labels_to_integers(G_curr)
+        io_utils.log_graph(self.writer, G_curr, 'align/before')
+
+        P = P.cpu().detach().numpy()
+        aligned_adj = aligned_adj.cpu().detach().numpy()
+        aligned_feat = aligned_feat.cpu().detach().numpy()
+
+        aligned_idx = np.argmax(P[:, curr_node_idx])
+        #print(list(G_curr.nodes()))
+        print('aligned self: ', aligned_idx)
+        #print('feat: ', aligned_feat.shape)
+        #print('aligned adj: ', aligned_adj.shape)
+        G_aligned = io_utils.denoise_graph(aligned_adj, aligned_idx, aligned_feat, threshold=0.5)
+        io_utils.log_graph(self.writer, G_aligned, 'mask/aligned')
+        
+        #io_utils.log_graph(self.writer, aligned_adj.cpu().detach().numpy(), new_curr_idx,
+        #        'align/aligned', epoch=1)
+
+        return masked_adjs
+
+
+    # def make_pred_real(self,G,start):
+    #     # house graph
+    #     if self.args.dataset == 'syn1' or self.args.dataset == 'syn2':
+    #         num_pred = max(G.number_of_edges(),6)
+    #         real = np.ones(num_pred)
+    #         pred = np.zeros(num_pred)
+    #         if G.has_edge(start, start+1):
+    #             pred[0] = G[start][start+1]['weight']
+    #         if G.has_edge(start+1, start+2):
+    #             pred[1] = 1
+    #         if G.has_edge(start+2, start+3):
+    #             pred[2] = 1
+    #         if G.has_edge(start+3, start):
+    #             pred[3] = 1
+    #         if G.has_edge(start+4, start):
+    #             pred[4] = 1
+    #         if G.has_edge(start+4, start+1):
+    #             pred[5] = 1
+    #         pdb.set_trace()
+    #         precision = precision_score(real,pred)
+    #         recall = recall_score(real,pred)
+    #
+    #     # cycle graph
+    #     elif self.args.dataset == 'syn4':
+    #         num_pred = max(G.number_of_edges(),6)
+    #         real = np.ones(num_pred)
+    #         pred = np.zeros(num_pred)
+    #         if G.has_edge(start, start+1):
+    #             pred[0] = 1
+    #         if G.has_edge(start+1, start+2):
+    #             pred[1] = 1
+    #         if G.has_edge(start+2, start+3):
+    #             pred[2] = 1
+    #         if G.has_edge(start+3, start+4):
+    #             pred[3] = 1
+    #         if G.has_edge(start+4, start+5):
+    #             pred[4] = 1
+    #         if G.has_edge(start+5, start):
+    #             pred[5] = 1
+    #
+    #         precision = precision_score(real,pred)
+    #         recall = recall_score(real,pred)
+    #
+    #     else:
+    #         precision, recall = 0, 0
+    #
+    #     return precision,recall
+
+
+
+    def make_pred_real(self, adj, start):
+        # house graph
+        if self.args.dataset == 'syn1' or self.args.dataset == 'syn2':
+            # num_pred = max(G.number_of_edges(), 6)
+            pred = adj[np.triu(adj) > 0]
+            real = adj.copy()
+
+            if real[start][start + 1]>0:
+                real[start][start + 1] = 10
+            if real[start + 1][start + 2]>0:
+                real[start + 1][start + 2] = 10
+            if real[start + 2][start + 3]>0:
+                real[start + 2][start + 3] = 10
+            if real[start][start + 3]>0:
+                real[start][start + 3] = 10
+            if real[start][start + 4]>0:
+                real[start][start + 4] = 10
+            if real[start + 1][start + 4]:
+                real[start + 1][start + 4] = 10
+            real = real[np.triu(real) > 0]
+            real[real!=10] = 0
+            real[real==10] = 1
+
+            # auc = roc_auc_score(real, pred)
+
+        # cycle graph
+        elif self.args.dataset == 'syn4':
+            pred = adj[np.triu(adj) > 0]
+            real = adj.copy()
+            # pdb.set_trace()
+            if real[start][start + 1] > 0:
+                real[start][start + 1] = 10
+            if real[start + 1][start + 2] > 0:
+                real[start + 1][start + 2] = 10
+            if real[start + 2][start + 3] > 0:
+                real[start + 2][start + 3] = 10
+            if real[start+3][start + 4] > 0:
+                real[start+3][start + 4] = 10
+            if real[start+4][start + 5] > 0:
+                real[start+4][start + 5] = 10
+            if real[start][start + 5]:
+                real[start][start + 5] = 10
+            real = real[np.triu(real) > 0]
+            real[real != 10] = 0
+            real[real == 10] = 1
+
+        return pred, real
+
+
+    def explain_nodes_gnn_stats(self, node_indices, args, graph_idx=0,model='grad'):
+        masked_adjs = [self.explain(node_idx, graph_idx=graph_idx, model=model) for node_idx in node_indices]
+        # pdb.set_trace()
+        graphs = []
+        feats = []
+        adjs = []
+        pred_all = []
+        real_all = []
+        for i,idx in enumerate(node_indices):
+            new_idx, _, feat, _, _ = self.extract_neighborhood(idx)
+            G = io_utils.denoise_graph(masked_adjs[i], new_idx, feat,threshold_num=20)
+            pred,real = self.make_pred_real(masked_adjs[i],new_idx)
+            pred_all.append(pred)
+            real_all.append(real)
+            denoised_feat = np.array([G.node[node]['feat'] for node in G.nodes()])
+            denoised_adj = nx.to_numpy_matrix(G)
+            graphs.append(G)
+            feats.append(denoised_feat)
+            adjs.append(denoised_adj)
+            io_utils.log_graph(self.writer, G,
+                               'graph/{}_{}_{}'.format(self.args.dataset,model,i), identify_self=True)
+
+        pred_all = np.concatenate((pred_all),axis=0)
+        real_all = np.concatenate((real_all),axis=0)
+
+        auc_all = roc_auc_score(real_all,pred_all)
+        precision, recall, thresholds = precision_recall_curve(real_all,pred_all)
+
+        plt.switch_backend('agg')
+        plt.plot(recall, precision)
+        plt.savefig('log/pr/pr_'+self.args.dataset+'_'+model+'.png')
+
+        plt.close()
+
+        # plot PR
+        pred_all = np.concatenate((pred_all),axis=0)
+        real_all = np.concatenate((real_all),axis=0)
+
+        auc_all = roc_auc_score(real_all,pred_all)
+        precision, recall, thresholds = precision_recall_curve(real_all,pred_all)
+
+        plt.switch_backend('agg')
+        plt.plot(recall, precision)
+        plt.savefig('log/pr/pr_'+self.args.dataset+'_'+model+'.png')
+
+        plt.close()
+
+        with open('log/pr/auc_'+self.args.dataset+'_'+model+'.txt', 'w') as f:
+            f.write('dataset: {}, model: {}, auc: {}\n'.format(self.args.dataset, 'exp', str(auc_all)))
+
+        return masked_adjs
+
+
+    def explain_nodes_gnn_cluster(self, node_indices, args, graph_idx=0):
+        masked_adjs = [self.explain(node_idx, graph_idx=graph_idx) for node_idx in node_indices]
+
+        # ref_idx = node_indices[0]
+        # ref_adj = masked_adjs[0]
+
+        graphs = []
+        feats = []
+        adjs = []
+        for i,idx in enumerate(node_indices):
+            new_idx, _, feat, _, _ = self.extract_neighborhood(idx)
+            G = io_utils.denoise_graph(masked_adjs[i], new_idx, feat, threshold=0.1)
+            denoised_feat = np.array([G.node[node]['feat'] for node in G.nodes()])
+            denoised_adj = nx.to_numpy_matrix(G)
+            graphs.append(G)
+            feats.append(denoised_feat)
+            adjs.append(denoised_adj)
+
+        model = GCN(input_dim=feats[0].shape[1],
+                    hidden_dim=64, output_dim=64, num_layers=2,
+                    normalize_embedding_l2=True).cuda()
+        # model = self.model
+        pred_all = []
+
+        for i in range(len(graphs)):
+            adj = Variable(torch.from_numpy(adjs[i]).float(), requires_grad=False).cuda()
+            feature = Variable(torch.from_numpy(feats[i]).float(), requires_grad=False).cuda()
+            # import pdb
+            # pdb.set_trace()
+            pred = model(feature, adj)
+            pred_all.append(pred.data.cpu().numpy())
+
+        X = np.concatenate(pred_all, axis=0)
+
+        # pdb.set_trace()
+        from sklearn.manifold import TSNE
+
+        plt.switch_backend('agg')
+        # X = TSNE(n_components=2, n_iter=1000).fit_transform(X)
+        # plt.scatter(X[:, 0], X[:, 1])
+
+        # db = DBSCAN(eps=0.2, min_samples=3).fit(X)
+        db = DBSCAN(eps=0.2, min_samples=len(graphs)//4).fit(X)
+        core_samples_mask = np.zeros_like(db.labels_, dtype=bool)
+        core_samples_mask[db.core_sample_indices_] = True
+        labels = db.labels_
+        n_clusters_ = len(set(labels)) - (1 if -1 in labels else 0)
+        n_noise_ = list(labels).count(-1)
+
+
+        count_dict = np.bincount(db.labels_[db.labels_>=0])
+        graphs_denoised = []
+        counter = 0
+        for i in range(len(graphs)):
+            graph = graphs[i]
+            nodes = []
+            for node in graph.nodes():
+                label = db.labels_[counter]
+                if label>=0 and count_dict[label] < len(graphs)*2:
+                    nodes.append(node)
+                counter += 1
+            graphs_denoised.append(graph.subgraph(nodes))
+
+
+        for i,graph in enumerate(graphs):
+            io_utils.log_graph(self.writer, graph, 'align/before'+str(i))
+        for i,graph in enumerate(graphs_denoised):
+            io_utils.log_graph(self.writer, graph, 'align/after'+str(i))
+
+        #
+        #
+        # # Black removed and is used for noise instead.
+        # unique_labels = set(labels)
+        # colors = [plt.cm.Spectral(each)
+        #           for each in np.linspace(0, 1, len(unique_labels))]
+        # for k, col in zip(unique_labels, colors):
+        #     if k == -1:
+        #         # Black used for noise.
+        #         col = [0, 0, 0, 1]
+        #
+        #     class_member_mask = (labels == k)
+        #
+        #     xy = X[class_member_mask & core_samples_mask]
+        #     plt.plot(xy[:, 0], xy[:, 1], 'o', markerfacecolor=tuple(col),
+        #              markeredgecolor='k', markersize=14)
+        #
+        #     xy = X[class_member_mask & ~core_samples_mask]
+        #     plt.plot(xy[:, 0], xy[:, 1], 'o', markerfacecolor=tuple(col),
+        #              markeredgecolor='k', markersize=6)
+        #
+        # plt.title('Estimated number of clusters: %d' % n_clusters_)
+        #
+        # plt.savefig('log/fig/test.png')
+
+        # io_utils.log_graph(self.writer, graphs[0], 'align/ref')
+        # io_utils.log_graph(self.writer, graphs[1], 'align/before')
+        #io_utils.log_graph(self.writer, aligned_adj.cpu().detach().numpy(), new_curr_idx,
+        #        'align/aligned', epoch=1)
+
+        return masked_adjs
+
+    def explain_graphs(self, graph_indices):
+        masked_adjs = []
+
+        for graph_idx in graph_indices:
+          masked_adj = self.explain(node_idx=0, graph_idx=graph_idx, graph_mode=True)
+          G_denoised = io_utils.denoise_graph(masked_adj, 0, threshold=0.1, feat=self.feat[graph_idx])
+          label = self.label[graph_idx]
+          io_utils.log_graph(self.writer, G_denoised, 
+                  'graph/graphidx_{}_label={}'.format(graph_idx, label), identify_self=False, nodecolor='feat')
+          masked_adjs.append(masked_adj)
+          
+          G_orig = io_utils.denoise_graph(self.adj[graph_idx], 0, feat=self.feat[graph_idx], threshold=0) 
+          #G_orig = nx.from_numpy_matrix(self.adj[graph_idx].cpu().detach().numpy())
+          io_utils.log_graph(self.writer, G_orig, 'graph/graphidx_{}'.format(graph_idx), identify_self=False, nodecolor='feat')
+
+        # plot cmap for graphs' node features
+        io_utils.plot_cmap_tb(self.writer, 'tab20', 20, 'tab20_cmap')
+
+        return masked_adjs
+
+    def log_representer(self, rep_val, sim_val, alpha, graph_idx=0):
+
+        rep_val = rep_val.cpu().detach().numpy()
+        sim_val = sim_val.cpu().detach().numpy()
+        alpha = alpha.cpu().detach().numpy()
+        sorted_rep = sorted(range(len(rep_val)), key=lambda k: rep_val[k])
+        print(sorted_rep)
+        topk = 5
+        most_neg_idx = [sorted_rep[i] for i in range(topk)]
+        most_pos_idx = [sorted_rep[-i-1] for i in range(topk)]
+        rep_idx = [most_pos_idx, most_neg_idx]
+
+        if self.graph_mode:
+          pred = np.argmax(self.pred[0][graph_idx], axis=0)
+        else:
+          pred = np.argmax(self.pred[graph_idx][self.train_idx], axis=1)
+        print(metrics.confusion_matrix(self.label[graph_idx][self.train_idx], pred))
+        plt.switch_backend('agg')
+        fig = plt.figure(figsize=(5,3), dpi=600)
+        for i in range(2):
+            for j in range(topk):
+                idx = self.train_idx[rep_idx[i][j]]
+                print('node idx: ', idx,
+                        '; node label: ', self.label[graph_idx][idx],
+                        '; pred: ', pred
+                        )
+
+                idx_new, sub_adj, sub_feat, sub_label, neighbors = self.extract_neighborhood(idx,
+                        graph_idx)
+                G = nx.from_numpy_matrix(sub_adj)
+                node_colors = [1 for i in range(G.number_of_nodes())]
+                node_colors[idx_new] = 0
+                #node_color='#336699',
+
+                ax = plt.subplot(2, topk, i*topk+j+1)
+                nx.draw(G, pos=nx.spring_layout(G), with_labels=True, font_size=4,
+                        node_color=node_colors, cmap=plt.get_cmap('Set1'), vmin=0, vmax=8,
+                        edge_vmin=0.0, edge_vmax=1.0,
+                        width=0.5, node_size=25,
+                        alpha=0.7)
+                ax.xaxis.set_visible(False)
+        fig.canvas.draw()
+        self.writer.add_image('local/representer_neigh', tensorboardX.utils.figure_to_image(fig), 0)
+
+
+        #fig = plt.figure(figsize=(4,3), dpi=400)
+        #dat = [[i, rep_val[i], sim_val[i], alpha[i]] for i in range(len(rep_val))]
+        #dat = pd.DataFrame(dat, columns=['idx', 'rep val', 'sim_val', 'alpha'])
+        #sns.barplot(x='idx', y='rep val', data=dat)
+        #fig.axes[0].xaxis.set_visible(False)
+        #fig.canvas.draw()
+        #self.writer.add_image('local/representer_bar', tensorboardX.utils.figure_to_image(fig), 0)
+
+        #fig = plt.figure(figsize=(4,3), dpi=400)
+        #sns.barplot(x='idx', y='alpha', data=dat)
+        #fig.axes[0].xaxis.set_visible(False)
+        #fig.canvas.draw()
+        #self.writer.add_image('local/alpha_bar', tensorboardX.utils.figure_to_image(fig), 0)
+
+        #fig = plt.figure(figsize=(4,3), dpi=400)
+        #sns.barplot(x='idx', y='sim_val', data=dat)
+        #fig.axes[0].xaxis.set_visible(False)
+        #fig.canvas.draw()
+        #self.writer.add_image('local/sim_bar', tensorboardX.utils.figure_to_image(fig), 0)
+
+
+class ExplainModule(nn.Module):
+    def __init__(self, adj, x, model, label, args, graph_idx=0, writer=None, use_sigmoid=True, graph_mode=False):
+        super(ExplainModule, self).__init__()
+        self.adj = adj
+        self.x = x
+        self.model = model
+        self.label = label
+        self.graph_idx = graph_idx
+        self.args = args
+        self.writer = writer
+        self.mask_act = args.mask_act
+        self.use_sigmoid = use_sigmoid
+        self.graph_mode = graph_mode
+
+        init_strategy='normal'
+        num_nodes = adj.size()[1]
+        self.mask, self.mask_bias = self.construct_edge_mask(num_nodes, init_strategy=init_strategy)
+        
+        self.feat_mask = self.construct_feat_mask(x.size(-1), init_strategy='constant')
+        params = [self.mask, self.feat_mask]
+        if self.mask_bias is not None:
+            params.append(self.mask_bias)
+        # For masking diagonal entries
+        self.diag_mask = torch.ones(num_nodes, num_nodes) - torch.eye(num_nodes)
+        if args.gpu:
+            self.diag_mask = self.diag_mask.cuda()
+
+        self.scheduler, self.optimizer = train_utils.build_optimizer(args, params)
+
+        self.coeffs = {'size': 0.005, 'feat_size': 1.0, 'ent': 1.0,
+                'feat_ent':0.1, 'grad': 0, 'lap': 1.0}
+
+        # ypred = self.model(x, adj)[graph_idx][node_idx]
+        # print('rerun pred: ', ypred)
+        # masked_adj = adj * self.mask
+        # ypred = self.model(x, masked_adj)
+        # print('init mask pred: ', ypred[graph_idx][node_idx])
+
+    def construct_feat_mask(self, feat_dim, init_strategy='normal'):
+        mask = nn.Parameter(torch.FloatTensor(feat_dim))
+        if init_strategy == 'normal':
+            std = 0.1
+            with torch.no_grad():
+                mask.normal_(1.0, std)
+        elif init_strategy == 'constant':
+            with torch.no_grad():
+                nn.init.constant_(mask, 0.0)
+                #mask[0] = 2
+        return mask
+
+    def construct_edge_mask(self, num_nodes, init_strategy='normal', const_val=1.0):
+        mask = nn.Parameter(torch.FloatTensor(num_nodes, num_nodes))
+        if init_strategy == 'normal':
+            std = nn.init.calculate_gain('relu') * math.sqrt(2.0 / (num_nodes + num_nodes))
+            with torch.no_grad():
+                mask.normal_(1.0, std)
+                #mask.clamp_(0.0, 1.0)
+        elif init_strategy == 'const':
+            nn.init.constant_(mask, const_val)
+
+        if self.args.mask_bias:
+            mask_bias = nn.Parameter(torch.FloatTensor(num_nodes, num_nodes))
+            nn.init.constant_(mask_bias, 0.0)
+        else:
+            mask_bias = None
+       
+        return mask, mask_bias
+
+    def _masked_adj(self):
+        sym_mask = self.mask
+        if self.mask_act == 'sigmoid':
+            sym_mask = torch.sigmoid(self.mask)
+        elif self.mask_act == 'ReLU':
+            sym_mask = nn.ReLU()(self.mask)
+        sym_mask = (sym_mask + sym_mask.t()) / 2
+        adj = self.adj.cuda() if self.args.gpu else self.adj
+        masked_adj = adj * sym_mask
+        if self.args.mask_bias:
+            bias = (self.mask_bias + self.mask_bias.t()) / 2
+            bias = nn.ReLU6()(bias * 6) / 6
+            masked_adj += (bias + bias.t()) / 2
+        return masked_adj * self.diag_mask
+
+    def mask_density(self):
+        mask_sum = torch.sum(self._masked_adj()).cpu()
+        adj_sum = torch.sum(self.adj)
+        return mask_sum / adj_sum
+
+    def forward(self, node_idx, unconstrained=False):
+        x = self.x.cuda() if self.args.gpu else self.x
+
+        if unconstrained:
+            sym_mask = torch.sigmoid(self.mask) if self.use_sigmoid else self.mask
+            self.masked_adj = torch.unsqueeze((sym_mask + sym_mask.t()) / 2, 0) * self.diag_mask
+        else:
+            self.masked_adj = self._masked_adj()
+            feat_mask = torch.sigmoid(self.feat_mask) if self.use_sigmoid else self.feat_mask
+            marginalize = False
+            if marginalize:
+                std_tensor = torch.ones_like(x, dtype=torch.float) / 2
+                mean_tensor = torch.zeros_like(x, dtype=torch.float) - x
+                z = torch.normal(mean=mean_tensor, std=std_tensor)
+                x = x + z * (1 - feat_mask)
+            else:
+                x = x * feat_mask
+
+        ypred,adj_att = self.model(x, self.masked_adj)
+        if self.graph_mode:
+          res = nn.Softmax(dim=0)(ypred[0]) 
+        else:
+          node_pred = ypred[self.graph_idx, node_idx, :]
+          res = nn.Softmax(dim=0)(node_pred)
+        # return res
+        return res,adj_att
+
+    def adj_feat_grad(self, node_idx, pred_label_node):
+        self.model.zero_grad()
+        self.adj.requires_grad = True
+        self.x.requires_grad = True
+        if self.adj.grad is not None:
+            self.adj.grad.zero_()
+            self.x.grad.zero_()
+        if self.args.gpu:
+            adj = self.adj.cuda()
+            x = self.x.cuda()
+            label = self.label.cuda()
+        else:
+            x, adj = self.x, self.adj
+        ypred,_ = self.model(x, adj)
+        if self.graph_mode:
+          logit = nn.Softmax(dim=0)(ypred[0])
+        else:
+          logit = nn.Softmax(dim=0)(ypred[self.graph_idx, node_idx, :])
+        logit = logit[pred_label_node]
+        loss = -torch.log(logit)
+        loss.backward()
+        #return (self.adj.grad+self.adj.grad.permute(0, 2, 1)) / 2
+        return self.adj.grad, self.x.grad
+
+    def loss(self, pred, pred_label, node_idx, epoch):
+        '''
+        Args:
+            pred: prediction made by current model
+            pred_label: the label predicted by the original model.
+        '''
+        mi_obj = False
+        if mi_obj:
+            pred_loss = - torch.sum(pred * torch.log(pred))
+        else:
+            pred_label_node = pred_label if self.graph_mode else pred_label[node_idx]
+            gt_label_node = self.label if self.graph_mode else self.label[0][node_idx]
+            logit = pred[gt_label_node] 
+            pred_loss = -torch.log(logit)
+        # size
+        mask = self.mask
+        if self.mask_act == 'sigmoid':
+            mask = torch.sigmoid(self.mask)
+        elif self.mask_act == 'ReLU':
+            mask = nn.ReLU()(self.mask)
+        size_loss = self.coeffs['size'] * torch.sum(mask)
+
+        #pre_mask_sum = torch.sum(self.feat_mask)
+        feat_mask = torch.sigmoid(self.feat_mask) if self.use_sigmoid else self.feat_mask
+        feat_size_loss = self.coeffs['feat_size'] * torch.mean(feat_mask) 
+
+        # entropy
+        mask_ent = -mask * torch.log(mask) - (1-mask) * torch.log(1-mask)
+        mask_ent_loss = self.coeffs['ent'] * torch.mean(mask_ent)
+
+        feat_mask_ent = -feat_mask * torch.log(feat_mask) - (1-feat_mask) * torch.log(1-feat_mask)
+        feat_mask_ent_loss = self.coeffs['feat_ent'] * torch.mean(feat_mask_ent)
+
+
+        # laplacian
+        D = torch.diag(torch.sum(self.masked_adj[0], 0))
+        m_adj = self.masked_adj if self.graph_mode else self.masked_adj[self.graph_idx]
+        L = D - m_adj 
+        pred_label_t = torch.tensor(pred_label, dtype=torch.float)
+        if self.args.gpu:
+            pred_label_t = pred_label_t.cuda()
+            L = L.cuda()
+        if self.graph_mode:
+          lap_loss = 0
+        else:
+          lap_loss = self.coeffs['lap'] * (pred_label_t @ L @ pred_label_t) / self.adj.numel()
+
+        # grad
+        # adj
+        #adj_grad, x_grad = self.adj_feat_grad(node_idx, pred_label_node)
+        #adj_grad = adj_grad[self.graph_idx]
+        #x_grad = x_grad[self.graph_idx]
+        #if self.args.gpu:
+        #    adj_grad = adj_grad.cuda()
+        #grad_loss = self.coeffs['grad'] * -torch.mean(torch.abs(adj_grad) * mask)
+
+        # feat
+        # x_grad_sum = torch.sum(x_grad, 1)
+        #grad_feat_loss = self.coeffs['featgrad'] * -torch.mean(x_grad_sum * mask)
+
+        loss = pred_loss + size_loss + lap_loss + mask_ent_loss + feat_size_loss
+        if self.writer is not None:
+            self.writer.add_scalar('optimization/size_loss', size_loss, epoch)
+            self.writer.add_scalar('optimization/feat_size_loss', feat_size_loss, epoch)
+            self.writer.add_scalar('optimization/mask_ent_loss', mask_ent_loss, epoch)
+            self.writer.add_scalar('optimization/feat_mask_ent_loss', mask_ent_loss, epoch)
+            #self.writer.add_scalar('optimization/grad_loss', grad_loss, epoch)
+            self.writer.add_scalar('optimization/pred_loss', pred_loss, epoch)
+            self.writer.add_scalar('optimization/lap_loss', lap_loss, epoch)
+            self.writer.add_scalar('optimization/overall_loss', loss, epoch)
+        return loss
+
+    def log_mask(self, epoch):
+        plt.switch_backend('agg')
+        fig = plt.figure(figsize=(4,3), dpi=400)
+        plt.imshow(self.mask.cpu().detach().numpy(), cmap=plt.get_cmap('BuPu'))
+        cbar = plt.colorbar()
+        cbar.solids.set_edgecolor("face")
+
+        plt.tight_layout()
+        fig.canvas.draw()
+        self.writer.add_image('mask/mask', tensorboardX.utils.figure_to_image(fig), epoch)
+
+        #fig = plt.figure(figsize=(4,3), dpi=400)
+        #plt.imshow(self.feat_mask.cpu().detach().numpy()[:,np.newaxis], cmap=plt.get_cmap('BuPu'))
+        #cbar = plt.colorbar()
+        #cbar.solids.set_edgecolor("face")
+
+        #plt.tight_layout()
+        #fig.canvas.draw()
+        #self.writer.add_image('mask/feat_mask', tensorboardX.utils.figure_to_image(fig), epoch)
+        io_utils.log_matrix(self.writer, torch.sigmoid(self.feat_mask), 'mask/feat_mask', epoch)
+        #print(self.feat_mask,  'FEAT MASK ----------------')
+
+        fig = plt.figure(figsize=(4,3), dpi=400)
+        # use [0] to remove the batch dim
+        plt.imshow(self.masked_adj[0].cpu().detach().numpy(), cmap=plt.get_cmap('BuPu'))
+        cbar = plt.colorbar()
+        cbar.solids.set_edgecolor("face")
+
+        plt.tight_layout()
+        fig.canvas.draw()
+        self.writer.add_image('mask/adj', tensorboardX.utils.figure_to_image(fig), epoch)
+
+        if self.args.mask_bias:
+            fig = plt.figure(figsize=(4,3), dpi=400)
+            # use [0] to remove the batch dim
+            plt.imshow(self.mask_bias.cpu().detach().numpy(), cmap=plt.get_cmap('BuPu'))
+            cbar = plt.colorbar()
+            cbar.solids.set_edgecolor("face")
+
+            plt.tight_layout()
+            fig.canvas.draw()
+            self.writer.add_image('mask/bias', tensorboardX.utils.figure_to_image(fig), epoch)
+
+
+    def log_adj_grad(self, node_idx, pred_label, epoch, label=None):
+        if self.graph_mode:
+          predicted_label = pred_label
+          #adj_grad, x_grad = torch.abs(self.adj_feat_grad(node_idx, predicted_label)[0])[0]
+          adj_grad, x_grad = self.adj_feat_grad(node_idx, predicted_label)
+          adj_grad = torch.abs(adj_grad)[0]
+          x_grad = torch.sum(x_grad[0], 0, keepdim=True).t()
+          print(x_grad)
+        else:
+          predicted_label = pred_label[node_idx]
+          #adj_grad = torch.abs(self.adj_feat_grad(node_idx, predicted_label)[0])[self.graph_idx]
+          adj_grad, x_grad = self.adj_feat_grad(node_idx, predicted_label)
+          adj_grad = torch.abs(adj_grad)[self.graph_idx]
+          x_grad = x_grad[self.graph_idx][node_idx][:, np.newaxis]
+          #x_grad = torch.sum(x_grad[self.graph_idx], 0, keepdim=True).t()
+        adj_grad = (adj_grad + adj_grad.t()) / 2
+        io_utils.log_matrix(self.writer, adj_grad, 'grad/adj', epoch)
+        adj_grad = (adj_grad * self.adj).squeeze()
+        io_utils.log_matrix(self.writer, adj_grad, 'grad/adj1', epoch)
+        #self.adj.requires_grad = False
+        io_utils.log_matrix(self.writer, self.adj.squeeze(), 'grad/adj_orig', epoch)
+        io_utils.log_matrix(self.writer, x_grad, 'grad/feat', epoch)
+        #print(x_grad,  'X GRAD ----------------')
+
+        adj_grad = adj_grad.detach().numpy()
+        if self.graph_mode:
+            print('GRAPH model')
+            G = io_utils.denoise_graph(adj_grad, node_idx, feat=self.x[0], threshold=0.035)
+            io_utils.log_graph(self.writer, G, name='grad/graph', epoch=epoch, identify_self=False,
+                    label_node_feat=True, nodecolor='feat', edge_vmax=0.06, args=self.args)
+        else:
+            #G = io_utils.denoise_graph(adj_grad, node_idx, label=label, threshold=0.5)
+            G = io_utils.denoise_graph(adj_grad, node_idx, threshold=0.001)
+            io_utils.log_graph(self.writer, G, name='grad/graph', epoch=epoch, edge_vmax=0.008,
+                    args=self.args)
+
+    def log_masked_adj(self, node_idx, epoch, label=None):
+        # use [0] to remove the batch dim
+        masked_adj = self.masked_adj[0].cpu().detach().numpy()
+        if self.graph_mode:
+            G = io_utils.denoise_graph(masked_adj, node_idx, feat=self.x[0], threshold=0.4)
+            io_utils.log_graph(self.writer, G, name='mask/graph', identify_self=False,
+                    nodecolor='feat', epoch=epoch, label_node_feat=True, edge_vmax=0.9, args=self.args)
+        else:
+            #G = io_utils.denoise_graph(masked_adj, node_idx, label=label)
+            G = io_utils.denoise_graph(masked_adj, node_idx)
+            io_utils.log_graph(self.writer, G, name='mask/graph', identify_self=True,
+                    nodecolor='label', epoch=epoch, edge_vmax=0.7, args=self.args)
+